--- conflicted
+++ resolved
@@ -18,11 +18,9 @@
 * Include missing files for sdist (#204)
 * Fixed if-else comparison that prevented HalfTStudent prior from being used (#205)
 * Sidestep plotting flat priors in `plot_priors()` (#258)
-<<<<<<< HEAD
+* GLM.fit_constrained in automatic priors now uses start_params = None (#265)
 * Use logging instead of warnings (#270)
-=======
-* GLM.fit_constrained in automatic priors now uses start_params = None (#265)
->>>>>>> 512792cf
+
 
 ### Documentation
 * Update example notebooks (#232)
