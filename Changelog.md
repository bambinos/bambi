--- conflicted
+++ resolved
@@ -19,18 +19,15 @@
 * Fixed if-else comparison that prevented HalfTStudent prior from being used (#205)
 * Sidestep plotting flat priors in `plot_priors()` (#258)
 * GLM.fit_constrained in automatic priors now uses start_params = None (#265)
-<<<<<<< HEAD
 * Categorical `Term` within `Model` now have `Term.categorical` equal to `True`(#269)
-=======
 * Use logging instead of warnings (#270)
-
->>>>>>> 7d6a6d58
 
 ### Documentation
 * Update example notebooks (#232)
 * add missing notebooks (#229)
 * Fix notebooks (#222)
 * Clean docs (#200)
+* Added notebook using Bambi and ArviZ for model comparison (#267)
 
 ### Deprecation
 * Drop support python 3.6 (#218)
