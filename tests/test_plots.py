from os.path import dirname, join

import numpy as np
import pandas as pd
import matplotlib.pyplot as plt
import pytest

import bambi as bmb
from bambi.plots import plot_cap, plot_comparison


@pytest.fixture(scope="module")
def mtcars():
    data = bmb.load_data('mtcars')
    data["cyl"] = data["cyl"].replace({4: "low", 6: "medium", 8: "high"})
    data["gear"] = data["gear"].replace({3: "A", 4: "B", 5: "C"})
    data["gear"] = pd.Categorical(data["gear"], ordered=False)
    data["cyl"] = pd.Categorical(data["cyl"], categories=["low", "medium", "high"], ordered=True)
    data["am"] = pd.Categorical(data["am"], categories=[0, 1], ordered=True)
    model = bmb.Model("mpg ~ hp * drat * am", data)
    idata = model.fit(tune=500, draws=500, random_seed=1234)
    return model, idata


# Improvement:
# * Test the actual plots are what we are indeed the desired result.
# * Test using the dictionary and the list gives the same plot


class TestCommon:
    """
    Tests argments that are common to both plot_cap and plot_comparison such
    as figure object and uncertainty arguments.
    """
    @pytest.mark.parametrize("pps", [False, True])
    def test_use_hdi(self, mtcars, pps):
        model, idata = mtcars
        plot_comparison(model, idata, "hp", "am", use_hdi=False)
        plot_cap(
            model, 
            idata, 
            ["hp", "cyl", "gear"], 
            pps=pps,
            use_hdi=False
        )
    
    @pytest.mark.parametrize("pps", [False, True])
    def test_hdi_prob(self, mtcars, pps):
        model, idata = mtcars
        plot_comparison(model, idata, "am", "hp", prob=0.8)
        plot_cap(
            model, 
            idata,
            ["hp", "cyl", "gear"], 
            pps=pps, 
            prob=0.9
        )

        with pytest.raises(
        ValueError, match="'prob' must be greater than 0 and smaller than 1. It is 1.1."
        ):
            plot_comparison(model, idata, "am", "hp", prob=1.1)
            plot_cap(
                model, 
                idata, 
                ["hp", "cyl", "gear"], 
                pps=pps,
                prob=1.1)

        with pytest.raises(
            ValueError, match="'prob' must be greater than 0 and smaller than 1. It is -0.1."
        ):
            plot_comparison(model, idata, "am", "hp", prob=-0.1)
            plot_cap(
                model, 
                idata, 
                ["hp", "cyl", "gear"], 
                pps=pps,
                prob=-0.1)


    @pytest.mark.parametrize("pps", [False, True])
    def test_legend(self, mtcars, pps):
        model, idata = mtcars
        plot_comparison(model, idata, "am", "hp", legend=False)
        plot_cap(model, idata, ["hp"], pps=pps,legend=False)
    

    @pytest.mark.parametrize("pps", [False, True])
    def test_ax(self, mtcars, pps):
        model, idata = mtcars
        fig, ax = plt.subplots()
        fig_r, ax_r = plot_comparison(model, idata, "am", "hp", ax=ax)

        assert isinstance(ax_r, np.ndarray)
        assert fig is fig_r
        assert ax is ax_r[0]

        fig, ax = plt.subplots()
        fig_r, ax_r = plot_cap(model, idata, ["hp"], pps=pps, ax=ax)

        assert isinstance(ax_r, np.ndarray)
        assert fig is fig_r
        assert ax is ax_r[0]


class TestCap:
    """
    Tests the plot_cap function for different combinations of main, group,
    and panel variables.
    """
    @pytest.mark.parametrize("pps", [False, True])
    @pytest.mark.parametrize(
        "covariates", (
        "hp", # Main variable is numeric
        "gear", # Main variable is categorical
        ["hp"], # Using list
        ["gear"] # Using list
        )
    )
    def test_basic(self, mtcars, covariates, pps):
        model, idata = mtcars
        plot_cap(model, idata, covariates, pps=pps)


    @pytest.mark.parametrize("pps", [False, True])
    @pytest.mark.parametrize(
        "covariates", (
        ["hp", "wt"], # Main: numeric. Group: numeric
        ["hp", "cyl"], # Main: numeric. Group: categorical
        ["gear", "wt"], # Main: categorical. Group: numeric
        ["gear", "cyl"] # Main: categorical. Group: categorical
        )
    )
    def test_with_groups(self, mtcars, covariates, pps):
        model, idata = mtcars
        plot_cap(model, idata, covariates, pps=pps)


    @pytest.mark.parametrize("pps", [False, True])
    @pytest.mark.parametrize(
        "covariates", (
        ["hp", "cyl", "gear"],
        ["cyl", "hp", "gear"],
        ["cyl", "gear", "hp"]
        )
    )
    def test_with_group_and_panel(self, mtcars, covariates, pps):
        model, idata = mtcars
        plot_cap(model, idata, covariates, pps=pps)


    @pytest.mark.parametrize("pps", [False, True])
    def test_fig_kwargs(self, mtcars, pps):
        model, idata = mtcars
        plot_cap(
            model,
            idata,
            [ "hp", "cyl", "gear"],
            pps=pps,
            fig_kwargs={"figsize": (15, 5), "dpi": 120, "sharey": True},
        )
    

    @pytest.mark.parametrize("pps", [False, True])
    def test_subplot_kwargs(self, mtcars, pps):
        model, idata = mtcars
        plot_cap(
            model,
            idata,
            ["hp", "drat"],
            pps=pps,
            subplot_kwargs={"main": "hp", "group": "drat", "panel": "drat"},
        )


    @pytest.mark.parametrize("pps", [False, True])
    @pytest.mark.parametrize(
        "transforms", (
        {"mpg": np.log},
        {"hp": np.log}, 
        {"mpg": np.log, "hp": np.log},
        )
    )
    def test_transforms(self, mtcars, transforms, pps):
        model, idata = mtcars
        plot_cap(model, idata, ["hp"], pps=pps, transforms=transforms)


    @pytest.mark.parametrize("pps", [False, True])
<<<<<<< HEAD
    def test_multiple_outputs(self, pps):
=======
    def test_multiple_outputs_with_alias(self, pps):
>>>>>>> 0fa0b6f2
        """Test plot cap default and specified values for target argument"""
        rng = np.random.default_rng(121195)
        N = 200
        a, b = 0.5, 1.1
        x = rng.uniform(-1.5, 1.5, N)
        shape = np.exp(0.3 + x * 0.5 + rng.normal(scale=0.1, size=N))
        y = rng.gamma(shape, np.exp(a + b * x) / shape, N)
        data_gamma = pd.DataFrame({"x": x, "y": y})

        formula = bmb.Formula("y ~ x", "alpha ~ x")
        model = bmb.Model(formula, data_gamma, family="gamma")
<<<<<<< HEAD
=======
        # Without alias
>>>>>>> 0fa0b6f2
        idata = model.fit(tune=100, draws=100, random_seed=1234)
        # Test default target
        plot_cap(model, idata,  "x", pps=pps)
        # Test user supplied target argument
<<<<<<< HEAD
        plot_cap(model, idata, "x", "alpha", pps=pps)
=======
        plot_cap(model, idata, "x", "alpha", pps=False)

        # With alias
        alias = {"alpha": {"Intercept": "sd_intercept", "x": "sd_x", "alpha": "sd_alpha"}}
        model.set_alias(alias)
        idata = model.fit(tune=100, draws=100, random_seed=1234)

        # Test user supplied target argument
        plot_cap(model, idata, "x", "alpha", pps=False)
>>>>>>> 0fa0b6f2


class TestComparison:
    """
    Tests the plot_comparison function for different combinations of
    contrast and conditional variables, and user inputs.
    """
    @pytest.mark.parametrize(
            "contrast, conditional", [
                ("hp", "am"), # numeric & categorical
                ("am", "hp"), # categorical & numeric
                ]
    )
    def test_basic(self, mtcars, contrast, conditional):
        model, idata = mtcars
        plot_comparison(model, idata, contrast, conditional)
    

    @pytest.mark.parametrize(
            "contrast, conditional", [
                ("hp", ["am", "drat"]), # numeric & [categorical, numeric]
                ("hp", ["drat", "am"]), # numeric & [numeric, categorical]
                ]
    )
    def test_with_groups(self, mtcars, contrast, conditional):
        model, idata = mtcars
        plot_comparison(model, idata, contrast, conditional)
    

    @pytest.mark.parametrize(
            "contrast, conditional", [
                ({"hp": [110, 175]}, ["am", "drat"]), # user provided values
                ({"hp": [110, 175]}, {"am": [0, 1], "drat": [3, 4, 5]}) # user provided values
                ]
    )
    def test_with_user_values(self, mtcars, contrast, conditional):
        model, idata = mtcars
        plot_comparison(model, idata, contrast, conditional)
    

    @pytest.mark.parametrize(
            "contrast, conditional, subplot_kwargs", [
                ("drat", ["hp", "am"],  {"main": "hp",  "group": "am",  "panel": "am"})
                ]
    )
    def test_subplot_kwargs(self, mtcars, contrast, conditional, subplot_kwargs):
        model, idata = mtcars
        plot_comparison(model, idata, contrast, conditional, subplot_kwargs=subplot_kwargs)

    
    @pytest.mark.parametrize(
            "contrast, conditional, transforms", [
                ("drat", ["hp", "am"], {"hp": np.log}), # transform main numeric
                ("drat", ["hp", "am"], {"mpg": np.log}), # transform response
                ]
    )
    def test_transforms(self, mtcars, contrast, conditional, transforms):
        model, idata = mtcars
        plot_comparison(model, idata, contrast, conditional, transforms=transforms)
    

    @pytest.mark.parametrize("average_by", ["am", "drat", ["am", "drat"]])
    def test_average_by(self, mtcars, average_by):
        model, idata = mtcars
<<<<<<< HEAD
        plot_comparison(model, idata, "hp", ["am", "drat"], average_by)
=======
        plot_comparison(model, idata, "hp", ["am", "drat"], average_by=average_by)
>>>>>>> 0fa0b6f2
    <|MERGE_RESOLUTION|>--- conflicted
+++ resolved
@@ -188,11 +188,7 @@
 
 
     @pytest.mark.parametrize("pps", [False, True])
-<<<<<<< HEAD
-    def test_multiple_outputs(self, pps):
-=======
     def test_multiple_outputs_with_alias(self, pps):
->>>>>>> 0fa0b6f2
         """Test plot cap default and specified values for target argument"""
         rng = np.random.default_rng(121195)
         N = 200
@@ -204,17 +200,12 @@
 
         formula = bmb.Formula("y ~ x", "alpha ~ x")
         model = bmb.Model(formula, data_gamma, family="gamma")
-<<<<<<< HEAD
-=======
+
         # Without alias
->>>>>>> 0fa0b6f2
         idata = model.fit(tune=100, draws=100, random_seed=1234)
         # Test default target
         plot_cap(model, idata,  "x", pps=pps)
         # Test user supplied target argument
-<<<<<<< HEAD
-        plot_cap(model, idata, "x", "alpha", pps=pps)
-=======
         plot_cap(model, idata, "x", "alpha", pps=False)
 
         # With alias
@@ -224,7 +215,6 @@
 
         # Test user supplied target argument
         plot_cap(model, idata, "x", "alpha", pps=False)
->>>>>>> 0fa0b6f2
 
 
 class TestComparison:
@@ -289,9 +279,5 @@
     @pytest.mark.parametrize("average_by", ["am", "drat", ["am", "drat"]])
     def test_average_by(self, mtcars, average_by):
         model, idata = mtcars
-<<<<<<< HEAD
         plot_comparison(model, idata, "hp", ["am", "drat"], average_by)
-=======
-        plot_comparison(model, idata, "hp", ["am", "drat"], average_by=average_by)
->>>>>>> 0fa0b6f2
     