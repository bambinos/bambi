--- conflicted
+++ resolved
@@ -73,11 +73,7 @@
         """Add common (fixed) terms to the PyMC model
 
         We have linear predictors of the form 'X @ b + Z @ u'.
-<<<<<<< HEAD
-        This creates the 'b' parameter vector in PyMC, computes 'X @ b', and adds it to ``self.mu``.
-=======
         This creates the 'b' parameter vector in PyMC, computes `X @ b`, and adds it to `self.mu`.
->>>>>>> 7a18fb9a
 
         Parameters
         ----------
@@ -113,13 +109,8 @@
             # Add term to linear predictor
             self.output += pt.dot(data, coefs)
 
-<<<<<<< HEAD
-    def build_hsgp_terms(self, pymc_backend, bmb_model):
-        """Add HSGP (Hilbert-Space Gaussian Process approximation) terms to the PyMC model
-=======
     def build_hsgp_terms(self, pymc_backend):
         """Add HSGP (Hilbert-Space Gaussian Process approximation) terms to the PyMC model.
->>>>>>> 7a18fb9a
 
         The linear predictor 'X @ b + Z @ u' can be augmented with non-parametric HSGP terms
         'f(x)'. This creates the 'f(x)' and adds it `self.output`.
@@ -135,13 +126,8 @@
         """Add group-specific (random or varying) terms to the PyMC model
 
         We have linear predictors of the form 'X @ b + Z @ u'.
-<<<<<<< HEAD
-        This creates the 'u' parameter vector in PyMC, computes 'Z @ u', and adds it to
-        ``self.output``.
-=======
         This creates the 'u' parameter vector in PyMC, computes `Z @ u`, and adds it to
         `self.output`.
->>>>>>> 7a18fb9a
         """
         for term in self.component.group_specific_terms.values():
             group_specific_term = GroupSpecificTerm(term, bmb_model.noncentered)
