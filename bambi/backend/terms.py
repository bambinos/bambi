--- conflicted
+++ resolved
@@ -9,11 +9,7 @@
 
 
 class CommonTerm:
-<<<<<<< HEAD
-    """Representation of a common effects term in PyMC3
-=======
     """Representation of a common effects term in PyMC
->>>>>>> 8466eb26
 
     An object that builds the PyMC distribution for a common effects term. It also contains the
     coordinates that we then add to the model.
@@ -79,11 +75,7 @@
 
 
 class GroupSpecificTerm:
-<<<<<<< HEAD
-    """Representation of a group specific effects term in PyMC3
-=======
     """Representation of a group specific effects term in PyMC
->>>>>>> 8466eb26
 
     Creates an object that builds the PyMC distribution for a group specific effect. It also
     contains the coordinates that we then add to the model.
