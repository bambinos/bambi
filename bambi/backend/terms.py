import numpy as np
import pymc as pm
import aesara.tensor as at

from bambi.backend.utils import has_hyperprior, get_distribution
from bambi.families.multivariate import Categorical, Multinomial
from bambi.families.univariate import Beta, Binomial, Gamma
from bambi.priors import Prior


class CommonTerm:
    """Representation of a common effects term in PyMC

    An object that builds the PyMC distribution for a common effects term. It also contains the
    coordinates that we then add to the model.

    Parameters
    ----------
    term: bambi.terms.Term
        An object representing a common effects term.
    """

    def __init__(self, term):
        self.term = term
        self.coords = self.get_coords()

    def build(self, spec):
        data = self.term.data
        label = self.name
        dist = self.term.prior.name
        args = self.term.prior.args
        distribution = get_distribution(dist)

        # Dims of the response variable
        response_dims = []
        if isinstance(spec.family, (Categorical, Multinomial)):
            response_dims = list(spec.response.pymc_coords)
            response_dims_n = len(spec.response.pymc_coords[response_dims[0]])

            # Arguments may be of shape (a,) but we need them to be of shape (a, b)
            # a: length of predictor coordinates
            # b: length of response coordinates
            for key, value in args.items():
                if value.ndim == 1:
                    args[key] = np.hstack([value[:, np.newaxis]] * response_dims_n)

        dims = list(self.coords) + response_dims
        if dims:
            coef = distribution(label, dims=dims, **args)
        else:
            coef = distribution(label, shape=data.shape[1], **args)

        # Prepends one dimension if response is multivariate categorical and predictor is 1d
        if response_dims and len(dims) == 1:
            coef = coef[np.newaxis, :]

        return coef, data

    def get_coords(self):
        coords = {}
        if self.term.categorical:
            name = self.name + "_coord"
            coords[name] = self.term.term.levels
        # Not categorical but multi-column, like when we use splines
        elif self.term.data.shape[1] > 1:
            name = self.name + "_coord"
            coords[name] = list(range(self.term.data.shape[1]))
        return coords

    @property
    def name(self):
        if self.term.alias:
            return self.term.alias
        return self.term.name


class GroupSpecificTerm:
    """Representation of a group specific effects term in PyMC

    Creates an object that builds the PyMC distribution for a group specific effect. It also
    contains the coordinates that we then add to the model.

    Parameters
    ----------
    term: bambi.terms.GroupSpecificTerm
        An object representing a group specific effects term.
    noncentered: bool
        Specifies if we use non-centered parametrization of group-specific effects.
    """

    def __init__(self, term, noncentered):
        self.term = term
        self.noncentered = noncentered
        self.coords = self.get_coords()

    def build(self, spec):
        label = self.name
        dist = self.term.prior.name
        kwargs = self.term.prior.args
        predictor = self.term.predictor.squeeze()

        # Dims of the response variable (e.g. categorical)
        response_dims = []
        if isinstance(spec.family, (Categorical, Multinomial)):
            response_dims = list(spec.response.pymc_coords)

        dims = list(self.coords) + response_dims
        # Squeeze ensures we don't have a shape of (n, 1) when we mean (n, )
        # This happens with categorical predictors with two levels and intercept.
        coef = self.build_distribution(dist, label, dims=dims, **kwargs).squeeze()
        coef = coef[self.term.group_index]

        return coef, predictor

    def get_coords(self):
        coords = {}

        # Use the name of the alias if there's an alias
        if self.term.alias:
            expr, factor = self.term.alias, self.term.alias
        else:
            expr, factor = self.term.name.split("|")

        # The group is always a coordinate we add to the model.
        coords[factor + "_coord_group_factor"] = self.term.groups

        if self.term.categorical:
            name = expr + "_coord_group_expr"
            levels = self.term.term.expr.levels
            coords[name] = levels
        return coords

    def build_distribution(self, dist, label, **kwargs):
        """Build and return a PyMC Distribution."""
        dist = get_distribution(dist)

        if "dims" in kwargs:
            group_dim = [dim for dim in kwargs["dims"] if dim.endswith("_group_expr")]
            kwargs = {
                k: self.expand_prior_args(k, v, label, dims=group_dim) for (k, v) in kwargs.items()
            }
        else:
            kwargs = {k: self.expand_prior_args(k, v, label) for (k, v) in kwargs.items()}

        if self.noncentered and has_hyperprior(kwargs):
            sigma = kwargs["sigma"]
            offset = pm.Normal(label + "_offset", mu=0, sigma=1, dims=kwargs["dims"])
            return pm.Deterministic(label, offset * sigma, dims=kwargs["dims"])
        return dist(label, **kwargs)

    def expand_prior_args(self, key, value, label, **kwargs):
        # kwargs are used to pass 'dims' for group specific terms.
        if isinstance(value, Prior):
            # If there's an alias for the hyperprior, use it.
            key = self.term.hyperprior_alias.get(key, key)
            return self.build_distribution(value.name, f"{label}_{key}", **value.args, **kwargs)
        return value

    @property
    def name(self):
        if self.term.alias:
            return self.term.alias
        return self.term.name


class InterceptTerm:
    """Representation of an intercept term in a PyMC model.

    Parameters
    ----------
    term: bambi.terms.Term
        An object representing the intercept. This has ``.kind == "intercept"``
    """

    def __init__(self, term):
        self.term = term

    def build(self, spec):
        dist = get_distribution(self.term.prior.name)
        label = self.name
        # Pre-pends one dimension if response is multi-categorical
        if isinstance(spec.family, (Categorical, Multinomial)):
            dims = list(spec.response.pymc_coords)
            dist = dist(label, dims=dims, **self.term.prior.args)[np.newaxis, :]
        else:
            # NOTE: Intercept only models with shape=1 don't work anymore
            #       It seems that 'shape=1' is not needed anymore?
            # dist = dist(label, shape=1, **self.term.prior.args)
            dist = dist(label, **self.term.prior.args)
        return dist

    @property
    def name(self):
        if self.term.alias:
            return self.term.alias
        return self.term.name


class ResponseTerm:
    """Representation of a response term in a PyMC model.

    Parameters
    ----------
    term : bambi.terms.ResponseTerm
        The response term as represented in Bambi.
    family : bambi.famlies.Family
        The model family.
    """

    def __init__(self, term, family):
        self.term = term
        self.family = family

    def build(self, nu, invlinks):
        """Create and return the response distribution for the PyMC model.

        nu : aesara.tensor.var.TensorVariable
            The linear predictor in the PyMC model.
        invlinks : dict
            A dictionary where names are names of inverse link functions and values are functions
            that can operate with Aesara tensors.
        """
        data = self.term.data.squeeze()

        # Take the inverse link function that maps from linear predictor to the mean of likelihood
        if self.family.link.name in invlinks:
            linkinv = invlinks[self.family.link.name]
        else:
            linkinv = self.family.link.linkinv_backend

        # Add column of zeros to the linear predictor for the reference level (the first one)
        if isinstance(self.family, (Categorical, Multinomial)):
            # Make sure intercept-only models work
            nu = np.ones((data.shape[0], 1)) * nu
            nu = at.concatenate([np.zeros((data.shape[0], 1)), nu], axis=1)

        # Add mean parameter and observed data
        kwargs = {self.family.likelihood.parent: linkinv(nu), "observed": data}

        # Add auxiliary parameters
        kwargs = self.build_auxiliary_parameters(kwargs)

        # Build the response distribution
        dist = self.build_response_distribution(kwargs)

        return dist

    def build_auxiliary_parameters(self, kwargs):
        # Build priors for the auxiliary parameters in the likelihood (e.g. sigma in Gaussian)
        if self.family.likelihood.priors:
            for key, value in self.family.likelihood.priors.items():

                # Use the alias if there's one
                if key in self.family.aliases:
                    label = self.family.aliases[key]
                else:
                    label = f"{self.name}_{key}"

                if isinstance(value, Prior):
                    dist = get_distribution(value.name)
                    kwargs[key] = dist(label, **value.args)
                else:
                    kwargs[key] = value
        return kwargs

    def build_response_distribution(self, kwargs):
        # Get likelihood distribution
        dist = get_distribution(self.family.likelihood.name)

        # Handle some special cases
        if isinstance(self.family, Beta):
            # Beta distribution in PyMC uses alpha and beta, but we have mu and kappa.
            # alpha = mu * kappa
            # beta = (1 - mu) * kappa
            alpha = kwargs["mu"] * kwargs["kappa"]
            beta = (1 - kwargs["mu"]) * kwargs["kappa"]
            return dist(self.name, alpha=alpha, beta=beta, observed=kwargs["observed"])

        if isinstance(self.family, Binomial):
            successes = kwargs["observed"][:, 0].squeeze()
            trials = kwargs["observed"][:, 1].squeeze()
            return dist(self.name, p=kwargs["p"], observed=successes, n=trials)

        if isinstance(self.family, Gamma):
            # Gamma distribution is specified using mu and sigma, but we request prior for alpha.
            # We build sigma from mu and alpha.
            sigma = kwargs["mu"] / (kwargs["alpha"] ** 0.5)
            return dist(self.name, mu=kwargs["mu"], sigma=sigma, observed=kwargs["observed"])

        if isinstance(self.family, Multinomial):
            n = kwargs["observed"].sum(axis=1)
            return dist(self.name, p=kwargs["p"], observed=kwargs["observed"], n=n)
<<<<<<< HEAD
=======

        return dist(self.name, **kwargs)
>>>>>>> 0708660a

    @property
    def name(self):
        if self.term.alias:
            return self.term.alias
        return self.term.name<|MERGE_RESOLUTION|>--- conflicted
+++ resolved
@@ -290,11 +290,9 @@
         if isinstance(self.family, Multinomial):
             n = kwargs["observed"].sum(axis=1)
             return dist(self.name, p=kwargs["p"], observed=kwargs["observed"], n=n)
-<<<<<<< HEAD
-=======
 
         return dist(self.name, **kwargs)
->>>>>>> 0708660a
+
 
     @property
     def name(self):
