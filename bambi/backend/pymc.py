import functools
import logging
import operator
import traceback
import warnings

from copy import deepcopy
from importlib.metadata import version

import numpy as np
import pymc as pm
import pytensor.tensor as pt
import xarray as xr

from pymc.backends.arviz import coords_and_dims_for_inferencedata, find_observations
from pymc.util import get_default_varnames
from pytensor.tensor.special import softmax

from bambi.backend.inference_methods import inference_methods
from bambi.backend.links import cloglog, identity, inverse_squared, logit, probit, arctan_2
from bambi.backend.model_components import (
    ConstantComponent,
    DistributionalComponent,
    ResponseComponent,
)
from bambi.utils import get_aliased_name

_log = logging.getLogger("bambi")


__version__ = version("bambi")


class PyMCModel:
    """PyMC model-fitting backend."""

    INVLINKS = {
        "cloglog": cloglog,
        "identity": identity,
        "inverse_squared": inverse_squared,
        "inverse": pt.reciprocal,
        "log": pt.exp,
        "logit": logit,
        "probit": probit,
        "tan_2": arctan_2,
        "softmax": functools.partial(softmax, axis=-1),
    }

    def __init__(self):
        self.name = pm.__name__
        self.version = pm.__version__
        self.vi_approx = None
        self.fit = False
        self.model = None
        self.spec = None
        self.components = {}
        self.response_component = None
        self.bayeux_methods = inference_methods.names["bayeux"]
        self.pymc_methods = inference_methods.names["pymc"]

    def build(self, spec):
        """Compile the PyMC model from an abstract model specification

        Parameters
        ----------
        spec : bambi.Model
            A Bambi `Model` instance containing the abstract specification of the model to compile.
        """
        self.model = pm.Model()
        self.components = {}

        for name, values in spec.response_component.term.coords.items():
            if name not in self.model.coords:
                self.model.add_coords({name: values})

        with self.model:
            # Add constant components
            for name, component in spec.constant_components.items():
                self.components[name] = ConstantComponent(component)
                self.components[name].build(self, spec)

            # Add distributional components
            for name, component in spec.distributional_components.items():
                self.components[name] = DistributionalComponent(component)
                self.components[name].build(self, spec)

            # Add response
            self.response_component = ResponseComponent(spec.response_component)
            self.response_component.build(self, spec)

            # Add potentials
            self.build_potentials(spec)

        self.spec = spec

    def run(
        self,
        draws=1000,
        tune=1000,
        discard_tuned_samples=True,
        omit_offsets=True,
        include_response_params=False,
        inference_method="mcmc",
        init="auto",
        n_init=50000,
        chains=None,
        cores=None,
        random_seed=None,
        **kwargs,
    ):
        """Run PyMC sampler."""
        inference_method = inference_method.lower()

        if inference_method == "nuts_numpyro":
            inference_method = "numpyro_nuts"
            warnings.warn(
                "'nuts_numpyro' has been replaced by 'numpyro_nuts' and will be "
                "removed in a future release",
                category=FutureWarning,
            )
        elif inference_method == "nuts_blackjax":
            inference_method = "blackjax_nuts"
            warnings.warn(
                "'nuts_blackjax' has been replaced by 'blackjax_nuts' and will "
                "be removed in a future release",
                category=FutureWarning,
            )

        # NOTE: Methods return different types of objects (idata, approximation, and dictionary)
        if inference_method in (self.pymc_methods["mcmc"] + self.bayeux_methods["mcmc"]):
            result = self._run_mcmc(
                draws,
                tune,
                discard_tuned_samples,
                omit_offsets,
                include_response_params,
                init,
                n_init,
                chains,
                cores,
                random_seed,
                inference_method,
                **kwargs,
            )
        elif inference_method in self.pymc_methods["vi"]:
            result = self._run_vi(**kwargs)
        elif inference_method == "laplace":
            result = self._run_laplace(draws, omit_offsets, include_response_params)
        else:
            raise NotImplementedError(f"'{inference_method}' method has not been implemented")

        self.fit = True
        return result

    def build_potentials(self, spec):
        """Add potentials to the PyMC model

        Potentials are arbitrary quantities that are added to the model log likelihood.
        See 'Factor Potentials' in
        https://github.com/fonnesbeck/probabilistic_python/blob/main/pymc_intro.ipynb

        Parameters
        ----------
        spec : bambi.Model
            The model.
        """
        if spec.potentials is not None:
            count = 0
            for variable, constraint in spec.potentials:
                if isinstance(variable, (list, tuple)):
                    lambda_args = [self.model[var] for var in variable]
                    potential = constraint(*lambda_args)
                else:
                    potential = constraint(self.model[variable])
                pm.Potential(f"pot_{count}", potential)
                count += 1

    def _run_mcmc(
        self,
        draws=1000,
        tune=1000,
        discard_tuned_samples=True,
        omit_offsets=True,
        include_response_params=False,
        init="auto",
        n_init=50000,
        chains=None,
        cores=None,
        random_seed=None,
        sampler_backend="mcmc",
        **kwargs,
    ):
        if sampler_backend in self.pymc_methods["mcmc"]:
            # Don't include the parameters of the likelihood, which are deterministics.
            # They can take lot of space in the trace and increase RAM requirements.
            vars_to_sample = get_default_varnames(
                self.model.unobserved_value_vars, include_transformed=False
            )
            vars_to_sample = [variable.name for variable in vars_to_sample]

            for name, variable in self.model.named_vars.items():
                is_likelihood_param = name in self.spec.family.likelihood.params
                is_deterministic = variable in self.model.deterministics
                if is_likelihood_param and is_deterministic:
                    vars_to_sample.remove(name)

            with self.model:
                try:
                    idata = pm.sample(
                        draws=draws,
                        tune=tune,
                        discard_tuned_samples=discard_tuned_samples,
                        init=init,
                        n_init=n_init,
                        chains=chains,
                        cores=cores,
                        random_seed=random_seed,
                        var_names=vars_to_sample,
                        **kwargs,
                    )
                except (RuntimeError, ValueError):
                    if (
                        "ValueError: Mass matrix contains" in traceback.format_exc()
                        and init == "auto"
                    ):
                        _log.info(
                            "\nThe default initialization using init='auto' has failed, trying to "
                            "recover by switching to init='adapt_diag'",
                        )
                        idata = pm.sample(
                            draws=draws,
                            tune=tune,
                            discard_tuned_samples=discard_tuned_samples,
                            init="adapt_diag",
                            n_init=n_init,
                            chains=chains,
                            cores=cores,
                            random_seed=random_seed,
                            var_names=vars_to_sample,
                            **kwargs,
                        )
                    else:
                        raise
                idata_from = "pymc"
        elif sampler_backend in self.bayeux_methods["mcmc"]:
            import bayeux as bx  # pylint: disable=import-outside-toplevel
            import jax  # pylint: disable=import-outside-toplevel

            # Set the seed for reproducibility if provided
            if random_seed is not None:
                if not isinstance(random_seed, int):
                    random_seed = random_seed[0]
                np.random.seed(random_seed)

            jax_seed = jax.random.PRNGKey(np.random.randint(2**31 - 1))

            bx_model = bx.Model.from_pymc(self.model)
            bx_sampler = operator.attrgetter(sampler_backend)(
                bx_model.mcmc  # pylint: disable=no-member
            )
            idata = bx_sampler(seed=jax_seed, **kwargs)
            idata_from = "bayeux"
        else:
            raise ValueError(
                f"sampler_backend value {sampler_backend} is not valid. Please choose one of"
                f" {self.pymc_methods['mcmc'] + self.bayeux_methods['mcmc']}"
            )

        idata = self._clean_results(idata, omit_offsets, include_response_params, idata_from)
        return idata

    def _clean_results(self, idata, omit_offsets, include_response_params, idata_from):
        # Before doing anything, make sure we compute deterministics.
        # But, don't include those determinisics for parameters of the likelihood.
        if idata_from == "bayeux":
            # Create the dataset from scratch to guarantee dim names, coord names, and values
            # are the ones we expect and we don't create any issues downstream.
            idata.posterior = create_posterior_bayeux(idata.posterior, self.model)

            # Create the dataset for the "observed_data" group because it does not come with bayeux
            idata.add_groups({"observed_data": create_observed_data_bayeux(self.model)})
            idata.observed_data.attrs = idata.posterior.attrs

            var_names = [
                v.name
                for v in self.model.deterministics
                if v.name not in self.spec.family.likelihood.params
            ]

            idata.posterior = pm.compute_deterministics(
                idata.posterior,
                var_names=var_names,
                model=self.model,
                merge_dataset=True,
                progressbar=False,
            )

        for group in idata.groups():
            getattr(idata, group).attrs["modeling_interface"] = "bambi"
            getattr(idata, group).attrs["modeling_interface_version"] = __version__

        if omit_offsets:
            offset_vars = [var for var in idata.posterior.data_vars if var.endswith("_offset")]
            idata.posterior = idata.posterior.drop_vars(offset_vars)

        dims_original = list(self.model.coords)

        # Don't select dims that are in the model but unused in the posterior
        dims_original = [dim for dim in dims_original if dim in idata.posterior.dims]

        # This does not add any new coordinate, it just changes the order so the ones
        # ending in "__factor_dim" are placed after the others.
        dims_group = [dim for dim in dims_original if dim.endswith("__factor_dim")]

        # Keep the original order in dims_original
        dims_original_set = set(dims_original) - set(dims_group)
        dims_original = [dim for dim in dims_original if dim in dims_original_set]
        dims_new = ["chain", "draw"] + dims_original + dims_group

        # Drop unused dimensions before transposing
        dims_to_drop = [dim for dim in idata.posterior.dims if dim not in dims_new]
        idata.posterior = idata.posterior.drop_dims(dims_to_drop).transpose(*dims_new)

        # Compute the actual intercept in all distributional components that have an intercept
        for pymc_component in self.distributional_components.values():
            bambi_component = pymc_component.component
            if (
                bambi_component.intercept_term
                and bambi_component.common_terms
                and self.spec.center_predictors
            ):
                chain_n = len(idata.posterior["chain"])
                draw_n = len(idata.posterior["draw"])
                shape, dims = (chain_n, draw_n), ("chain", "draw")
                X = pymc_component.design_matrix_without_intercept

                common_terms = []
                for term in bambi_component.common_terms.values():
                    common_terms.append(get_aliased_name(term))

                response_coords = self.spec.response_component.term.coords
                if response_coords:
                    # Grab the first object in a dictionary
                    levels = list(response_coords.values())[0]
                    shape += (len(levels),)
                    dims += tuple(response_coords)

                posterior = idata.posterior.stack(samples=dims)
                coefs = np.vstack([np.atleast_2d(posterior[name].values) for name in common_terms])
                name = get_aliased_name(bambi_component.intercept_term)
                center_factor = np.dot(X.mean(0), coefs).reshape(shape)
                idata.posterior[name] = idata.posterior[name] - center_factor

        if include_response_params:
            self.spec.predict(idata)

        return idata

    def _run_vi(self, **kwargs):
        with self.model:
            self.vi_approx = pm.fit(**kwargs)
        return self.vi_approx

<<<<<<< HEAD
    def _run_laplace(self, draws, omit_offsets, include_mean):
        """Fit a model using a Laplace approximation
=======
    def _run_laplace(self, draws, omit_offsets, include_response_params):
        """Fit a model using a Laplace approximation.
>>>>>>> 7a18fb9a

        Mainly for pedagogical use, provides reasonable results for approximately
        Gaussian posteriors. The approximation can be very poor for some models
        like hierarchical ones. Use `mcmc`, `vi`, or JAX based MCMC methods
        for better approximations.

        Parameters
        ----------
        draws : int
            The number of samples to draw from the posterior distribution.
        omit_offsets : bool
            Omits offset terms in the `InferenceData` object returned when the model includes
            group specific effects.
        include_response_params : bool
            Compute the posterior of the mean response.

        Returns
        -------
        An ArviZ's InferenceData object.
        """
        with self.model:
            maps = pm.find_MAP()
            n_maps = deepcopy(maps)

            # Remove deterministics for parent parameters
            n_maps = {
                key: value
                for key, value in n_maps.items()
                if key not in self.spec.family.likelihood.params
            }

            for m in maps:
                if pm.util.is_transformed_name(m):
                    n_maps.pop(pm.util.get_untransformed_name(m))

            hessian = pm.find_hessian(n_maps)

        if np.linalg.det(hessian) == 0:
            raise np.linalg.LinAlgError("Singular matrix. Use mcmc or vi method")

        cov = np.linalg.inv(hessian)
        modes = np.concatenate([np.atleast_1d(v) for v in n_maps.values()])

        samples = np.random.multivariate_normal(modes, cov, size=draws)

        idata = _posterior_samples_to_idata(samples, self.model)
        idata = self._clean_results(idata, omit_offsets, include_response_params, idata_from="pymc")
        return idata

    @property
    def constant_components(self):
        return {k: v for k, v in self.components.items() if isinstance(v, ConstantComponent)}

    @property
    def distributional_components(self):
        return {k: v for k, v in self.components.items() if isinstance(v, DistributionalComponent)}


def _posterior_samples_to_idata(samples, model):
    """Create InferenceData from samples

    Parameters
    ----------
<<<<<<< HEAD
    samples: array
        Posterior samples.
    model: PyMC model
=======
    samples : array
        Posterior samples
    model : PyMC model
>>>>>>> 7a18fb9a

    Returns
    -------
    An ArviZ's InferenceData object.
    """
    initial_point = model.initial_point()
    variables = model.value_vars

    var_info = {}
    for name, value in initial_point.items():
        var_info[name] = (value.shape, value.size)

    length_pos = len(samples)
    varnames = [v.name for v in variables]

    with model:
        strace = pm.backends.ndarray.NDArray(name=model.name)  # pylint:disable=no-member
        strace.setup(length_pos, 0)
    for i in range(length_pos):
        value = []
        size = 0
        for varname in varnames:
            shape, new_size = var_info[varname]
            var_samples = samples[i][size : size + new_size]
            value.append(var_samples.reshape(shape))
            size += new_size
        strace.record(point=dict(zip(varnames, value)))

    idata = pm.to_inference_data(pm.backends.base.MultiTrace([strace]), model=model)
    return idata


def create_posterior_bayeux(posterior, pm_model):
    # This function is used to create a xr.Dataset that holds the posterior draws when doing
    # inference via bayeux.
    # bayeux does not keep any information about coords and dims, but Bambi may rely on that in
    # the future, so we need them.
    # It's not only painful to modify dims and coords of an existing xarray object, but it's also
    # impossible sometimes. For that reason, it's simply better to create a Dataset from scratch.

    # Query the mapping between variables and dims from the PyMC model
    vars_to_dims = pm_model.named_vars_to_dims

    # Get the variable names in the posterior Dataset
    data_vars_names = list(posterior.data_vars)

    # Query the coords as passed to the PyMC model
    coords = pm_model.coords.copy()

    # Add 'chain' and 'draw'
    coords["chain"] = np.array(posterior["chain"])
    coords["draw"] = np.array(posterior["draw"])

    # Get the dims for each data var
    data_vars_dims = {}
    for data_var_name in data_vars_names:
        if data_var_name in vars_to_dims:
            data_vars_dims[data_var_name] = ["chain", "draw"] + list(vars_to_dims[data_var_name])
        else:
            data_vars_dims[data_var_name] = ["chain", "draw"]

    # Create dictionary with data var dims and values (as required by xr.Dataset)
    # https://docs.xarray.dev/en/stable/generated/xarray.Dataset.html
    data_vars_values = {}
    for data_var_name, data_var_dims in data_vars_dims.items():
        data_vars_values[data_var_name] = (data_var_dims, posterior[data_var_name].to_numpy())

    # Get coords
    dims_in_use = set(dim for dims in data_vars_dims.values() for dim in dims)
    coords_in_use = {coord_name: np.array(coords[coord_name]) for coord_name in dims_in_use}

    return xr.Dataset(data_vars=data_vars_values, coords=coords_in_use, attrs=posterior.attrs)


def create_observed_data_bayeux(pm_model):
    # Query observation dict from PyMC
    observations = find_observations(pm_model)

    # Query coords and dims from PyMC
    coords, dims = coords_and_dims_for_inferencedata(pm_model)

    # Out of all dims, keep those associated with observations
    dims = {name: dims[name] for name in observations}

    # Create a flat list of dim names
    dim_names = []
    for dim_name in dims.values():
        dim_names.extend(dim_name)

    # Out of all coords, keep those associated with observations
    coords = {name: coords[name] for name in dim_names}

    # Create dictionary with data var dims and values (as required by xr.Dataset)
    # https://docs.xarray.dev/en/stable/generated/xarray.Dataset.html
    data_vars_values = {}
    for name, values in observations.items():
        data_vars_values[name] = (dims[name], values)

    return xr.Dataset(data_vars=data_vars_values, coords=coords)<|MERGE_RESOLUTION|>--- conflicted
+++ resolved
@@ -361,13 +361,8 @@
             self.vi_approx = pm.fit(**kwargs)
         return self.vi_approx
 
-<<<<<<< HEAD
-    def _run_laplace(self, draws, omit_offsets, include_mean):
-        """Fit a model using a Laplace approximation
-=======
     def _run_laplace(self, draws, omit_offsets, include_response_params):
         """Fit a model using a Laplace approximation.
->>>>>>> 7a18fb9a
 
         Mainly for pedagogical use, provides reasonable results for approximately
         Gaussian posteriors. The approximation can be very poor for some models
@@ -431,15 +426,9 @@
 
     Parameters
     ----------
-<<<<<<< HEAD
-    samples: array
-        Posterior samples.
-    model: PyMC model
-=======
     samples : array
         Posterior samples
     model : PyMC model
->>>>>>> 7a18fb9a
 
     Returns
     -------
