import logging

import pytest

import numpy as np
import pandas as pd

from bambi import math
from bambi.models import Model
from bambi.priors import Prior


@pytest.fixture(scope="module")
def crossed_data():
    """
    Group specific effects:
    10 subjects, 12 items, 5 sites
    Subjects crossed with items, nested in sites
    Items crossed with sites

    common effects:
    A continuous predictor, a numeric dummy, and a three-level category
    (levels a,b,c)

    Structure:
    Subjects nested in dummy (e.g., gender), crossed with threecats
    Items crossed with dummy, nested in threecats
    Sites partially crossed with dummy (4/5 see a single dummy, 1/5 sees both
    dummies)
    Sites crossed with threecats
    """
    from os.path import dirname, join

    data_dir = join(dirname(__file__), "data")
    data = pd.read_csv(join(data_dir, "crossed_random.csv"))
    return data


@pytest.fixture(scope="module")
def dm():
    """
    Data obtained from from https://github.com/jswesner/nps_emergence/tree/v2_nps_emerge
    and used in Gamma GLM
    """
    from os.path import dirname, join

    data_dir = join(dirname(__file__), "data")
    data = pd.read_csv(join(data_dir, "dm.csv"))
    return data


@pytest.fixture(scope="module")
def init_data():
    """
    Data used to test initialization method
    """
    from os.path import dirname, join

    data_dir = join(dirname(__file__), "data")
    data = pd.read_csv(join(data_dir, "obs.csv"))
    return data


@pytest.fixture(scope="module")
def inhaler():
    from os.path import dirname, join

    data_dir = join(dirname(__file__), "data")
    data = pd.read_csv(join(data_dir, "inhaler.csv"))
    data["rating"] = pd.Categorical(data["rating"], categories=[1, 2, 3, 4])
    return data


def test_empty_model(crossed_data):
    model0 = Model("Y ~ 0", crossed_data)
    model0.fit(tune=0, draws=1)


def test_intercept_only_model(crossed_data):
    model0 = Model("Y ~ 1", crossed_data)
    model0.fit(tune=0, draws=1, init=None)


def test_slope_only_model(crossed_data):
    model0 = Model("Y ~ 0 + continuous", crossed_data)
    model0.fit(tune=0, draws=1, init=None)


def test_cell_means_parameterization(crossed_data):
    model0 = Model("Y ~ 0 + threecats", crossed_data)
    model0.fit(tune=0, draws=1, init=None)


def test_3x4_common_anova(crossed_data):
    # add a four-level category that's perfectly crossed with threecats
    crossed_data["fourcats"] = sum([[x] * 10 for x in ["a", "b", "c", "d"]], list()) * 3

    # with intercept
    model0 = Model("Y ~ threecats*fourcats", crossed_data)
    fitted0 = model0.fit(tune=0, draws=1, init=None)
    assert len(fitted0.posterior.data_vars) == 5

    # without intercept (i.e., 2-factor cell means model)
    model1 = Model("Y ~ 0 + threecats*fourcats", crossed_data)
    fitted1 = model1.fit(tune=0, draws=1)
    assert len(fitted1.posterior.data_vars) == 4


def test_cell_means_with_covariate(crossed_data):
    model0 = Model("Y ~ 0 + threecats + continuous", crossed_data)
    model0.fit(tune=0, draws=1, init=None)

    # check that threecats priors have finite variance
    assert not (np.isinf(model0.terms["threecats"].prior.args["sigma"])).all()


def test_many_common_many_group_specific(crossed_data):
    # This test is kind of a mess, but it is very important, it checks lots of things.
    # delete a few values to also test dropna=True functionality
    crossed_data_missing = crossed_data.copy()
    crossed_data_missing.loc[0, "Y"] = np.nan
    crossed_data_missing.loc[1, "continuous"] = np.nan
    crossed_data_missing.loc[2, "threecats"] = np.nan

    # Here I'm comparing implicit/explicit intercepts for group specific effects work the same way.
    model0 = Model(
        "Y ~ continuous + dummy + threecats + (threecats|subj) + (1|item) + (0+continuous|item) + (dummy|item) + (threecats|site)",
        crossed_data_missing,
        dropna=True,
    )
    model0.fit(
        init=None,
        tune=10,
        draws=10,
        chains=2,
    )

    model1 = Model(
        "Y ~ continuous + dummy + threecats + (threecats|subj) + (continuous|item) + (dummy|item) + (threecats|site)",
        crossed_data_missing,
        dropna=True,
    )
    model1.fit(
        tune=10,
        draws=10,
        chains=2,
    )
    # check that the group specific effects design matrices have the same shape
    X0 = pd.concat([pd.DataFrame(t.data) for t in model0.group_specific_terms.values()], axis=1)
    X1 = pd.concat([pd.DataFrame(t.data) for t in model1.group_specific_terms.values()], axis=1)
    assert X0.shape == X1.shape

    # check that the group specific effect design matrix contain the same columns,
    # even if term names / columns names / order of columns is different
    X0_set = set(tuple(X0.iloc[:, i]) for i in range(len(X0.columns)))
    X1_set = set(tuple(X1.iloc[:, i]) for i in range(len(X1.columns)))
    assert X0_set == X1_set

    # check that common effect design matrices are the same,
    # even if term names / level names / order of columns is different
    X0 = set(
        [
            tuple(t.data[:, lev])
            for t in model0.common_terms.values()
            for lev in range(len(t.levels))
        ]
    )
    X1 = set(
        [
            tuple(t.data[:, lev])
            for t in model1.common_terms.values()
            for lev in range(len(t.levels))
        ]
    )

    assert X0 == X1

    # check that models have same priors for common effects
    priors0 = {x.name: x.prior.args for x in model0.terms.values() if not x.group_specific}
    priors1 = {x.name: x.prior.args for x in model1.terms.values() if not x.group_specific}
    # check dictionary keys
    assert set(priors0) == set(priors1)
    # check dictionary values
    def dicts_close(a, b):
        if set(a) != set(b):
            return False
        else:
            return [np.allclose(a[x], b[x], atol=0, rtol=0.01) for x in a.keys()]

    assert all([dicts_close(priors0[x], priors1[x]) for x in priors0.keys()])

    # check that fit and add models have same priors for group specific effects
    priors0 = {x.name: x.prior.args["sigma"].args for x in model0.group_specific_terms.values()}
    priors1 = {x.name: x.prior.args["sigma"].args for x in model1.group_specific_terms.values()}

    # check dictionary keys
    assert set(priors0) == set(priors1)

    # check dictionary values
    def dicts_close(a, b):
        if set(a) != set(b):
            return False
        else:
            return [np.allclose(a[x], b[x], atol=0, rtol=0.01) for x in a.keys()]

    assert all([dicts_close(priors0[x], priors1[x]) for x in priors0.keys()])


def test_cell_means_with_many_group_specific_effects(crossed_data):
    # Group specific intercepts are added in different way, but the final result should be the same.
    formula = "Y ~" + "+".join(
        [
            "0",
            "threecats",
            "(threecats|subj)",
            "(1|subj)",
            "(0 + continuous|item)",
            "(dummy|item)",
            "(0 + threecats|site)",
            "(1|site)",
        ]
    )
    model0 = Model(formula, crossed_data)
    model0.fit(tune=0, draws=1)

    formula = "Y ~" + "+".join(
        [
            "0",
            "threecats",
            "(threecats|subj)",
            "(continuous|item)",
            "(dummy|item)",
            "(threecats|site)",
        ]
    )
    model1 = Model(formula, crossed_data)
    model1.fit(tune=0, draws=1)

    # check that the group specific effects design matrices have the same shape
    X0 = pd.concat(
        [
            pd.DataFrame(t.data)
            if not isinstance(t.data, dict)
            else pd.concat([pd.DataFrame(t.data[x]) for x in t.data.keys()], axis=1)
            for t in model0.group_specific_terms.values()
        ],
        axis=1,
    )
    X1 = pd.concat(
        [
            pd.DataFrame(t.data)
            if not isinstance(t.data, dict)
            else pd.concat([pd.DataFrame(t.data[x]) for x in t.data.keys()], axis=1)
            for t in model0.group_specific_terms.values()
        ],
        axis=1,
    )
    assert X0.shape == X1.shape

    # check that the group specific effect design matrix contain the same columns,
    # even if term names / columns names / order of columns is different
    X0_set = set(tuple(X0.iloc[:, i]) for i in range(len(X0.columns)))
    X1_set = set(tuple(X1.iloc[:, i]) for i in range(len(X1.columns)))
    assert X0_set == X1_set

    # check that common effect design matrices are the same,
    # even if term names / level names / order of columns is different
    X0 = set(
        [
            tuple(t.data[:, lev])
            for t in model0.common_terms.values()
            for lev in range(len(t.levels))
        ]
    )
    X1 = set(
        [
            tuple(t.data[:, lev])
            for t in model1.common_terms.values()
            for lev in range(len(t.levels))
        ]
    )
    assert X0 == X1

    # check that fit and add models have same priors for common effects
    priors0 = {x.name: x.prior.args for x in model0.terms.values() if not x.group_specific}
    priors1 = {x.name: x.prior.args for x in model1.terms.values() if not x.group_specific}
    assert set(priors0) == set(priors1)

    # check that fit and add models have same priors for group specific effects
    priors0 = {
        x.name: x.prior.args["sigma"].args for x in model0.terms.values() if x.group_specific
    }
    priors1 = {
        x.name: x.prior.args["sigma"].args for x in model1.terms.values() if x.group_specific
    }
    assert set(priors0) == set(priors1)


def test_group_specific_categorical_interaction(crossed_data):
    crossed_data["fourcats"] = sum([[x] * 10 for x in ["a", "b", "c", "d"]], list()) * 3
    model = Model("Y ~ continuous + (threecats:fourcats|site)", crossed_data)
    model.fit(tune=10, draws=10)


def test_logistic_regression_empty_index():
    data = pd.DataFrame({"y": np.random.choice(["a", "b"], 50), "x": np.random.normal(size=50)})
    model = Model("y ~ x", data, family="bernoulli")
    model.fit()


def test_logistic_regression_good_numeric():
    data = pd.DataFrame({"y": np.random.choice([1, 0], 50), "x": np.random.normal(size=50)})
    model = Model("y ~ x", data, family="bernoulli")
    model.fit()


def test_logistic_regression_bad_numeric():
    data = pd.DataFrame({"y": np.random.choice([1, 2], 50), "x": np.random.normal(size=50)})
    with pytest.raises(ValueError):
        model = Model("y ~ x", data, family="bernoulli")
        model.fit()


def test_logistic_regression_categoric():
    y = pd.Series(np.random.choice(["a", "b"], 50), dtype="category")
    data = pd.DataFrame({"y": y, "x": np.random.normal(size=50)})
    model = Model("y ~ x", data, family="bernoulli")
    model.fit()


def test_poisson_regression(crossed_data):
    # build model using fit and pymc3
    crossed_data["count"] = (crossed_data["Y"] - crossed_data["Y"].min()).round()
    model0 = Model("count ~ dummy + continuous + threecats", crossed_data, family="poisson")
    model0.fit(tune=0, draws=1)

    # build model using add
    model1 = Model("count ~ threecats + continuous + dummy", crossed_data, family="poisson")
    model1.fit(tune=0, draws=1)

    # check that term names agree
    assert set(model0.term_names) == set(model1.term_names)

    # check that common effect design matrices are the same,
    # even if term names / level names / order of columns is different
    X0 = set(
        [
            tuple(t.data[:, lev])
            for t in model0.common_terms.values()
            for lev in range(len(t.levels))
        ]
    )
    X1 = set(
        [
            tuple(t.data[:, lev])
            for t in model1.common_terms.values()
            for lev in range(len(t.levels))
        ]
    )

    assert X0 == X1

    # check that models have same priors for common effects
    priors0 = {x.name: x.prior.args for x in model0.terms.values() if not x.group_specific}
    priors1 = {x.name: x.prior.args for x in model1.terms.values() if not x.group_specific}
    # check dictionary keys
    assert set(priors0) == set(priors1)
    # check dictionary values
    def dicts_close(a, b):
        if set(a) != set(b):
            return False
        else:
            return [np.allclose(a[x], b[x], atol=0, rtol=0.01) for x in a.keys()]

    assert all([dicts_close(priors0[x], priors1[x]) for x in priors0.keys()])


def test_laplace():
    data = pd.DataFrame(np.repeat((0, 1), (30, 60)), columns=["w"])
    priors = {"Intercept": Prior("Uniform", lower=0, upper=1)}
    model = Model("w ~ 1", data=data, family="bernoulli", priors=priors, link="identity")
    results = model.fit(method="laplace")
    mode_n = np.round(results["Intercept"][0], 2)
    std_n = np.round(results["Intercept"][1][0], 2)
    mode_a = data.mean()
    std_a = data.std() / len(data) ** 0.5
    np.testing.assert_array_almost_equal((mode_n, std_n), (mode_a.item(), std_a.item()), decimal=2)


def test_prior_predictive(crossed_data):
    crossed_data["count"] = (crossed_data["Y"] - crossed_data["Y"].min()).round()
    # New default priors are too wide for this case... something to keep investigating
    model = Model(
        "count ~ threecats + continuous + dummy",
        crossed_data,
        family="poisson",
        automatic_priors="mle",
    )
    model.fit(tune=0, draws=2)
    pps = model.prior_predictive(draws=500)

    keys = ["Intercept", "threecats", "continuous", "dummy"]
    shapes = [(1, 500), (1, 500, 2), (1, 500), (1, 500)]

    for key, shape in zip(keys, shapes):
        assert pps.prior[key].shape == shape

    assert pps.prior_predictive["count"].shape == (1, 500, 120)
    assert pps.observed_data["count"].shape == (120,)

    pps = model.prior_predictive(draws=500, var_names=["count"])
    assert pps.groups() == ["prior_predictive", "observed_data"]

    pps = model.prior_predictive(draws=500, var_names=["Intercept"])
    assert pps.groups() == ["prior"]


def test_posterior_predictive(crossed_data):
    crossed_data["count"] = (crossed_data["Y"] - crossed_data["Y"].min()).round()
    model = Model("count ~ threecats + continuous + dummy", crossed_data, family="poisson")
    fitted = model.fit(tune=0, draws=10, chains=2)
    pps = model.predict(fitted, kind="pps", draws=500, inplace=False)

    assert pps.posterior_predictive["count"].shape == (2, 500, 120)

    pps = model.predict(fitted, kind="pps", draws=500, inplace=True)

    assert pps is None
    assert fitted.posterior_predictive["count"].shape == (2, 500, 120)


def test_gamma_regression(dm):
    # simulated data
    np.random.seed(1234)
    N = 100
    x = np.random.uniform(-1, 1, N)
    a = 0.5
    b = 1.2
    y_true = np.exp(a + b * x)
    shape_true = 10  # alpha

    y = np.random.gamma(shape_true, y_true / shape_true, N)
    data = pd.DataFrame({"x": x, "y": y})
    model = Model("y ~ x", data, family="gamma", link="log")
    model.fit()

    # Real data, categorical predictor.
    data = dm[["order", "ind_mg_dry"]]
    model = Model("ind_mg_dry ~ order", data, family="gamma", link="log")
    model.fit()


def test_beta_regression():
    from os.path import dirname, join

    data_dir = join(dirname(__file__), "data")
    data = pd.read_csv(join(data_dir, "gasoline.csv"))
    model = Model("yield ~  temp + batch", data, family="beta", categorical="batch")
    model.fit(target_accept=0.9)


def test_t_regression():
    data = pd.DataFrame({"y": np.random.normal(size=100), "x": np.random.normal(size=100)})
    Model("y ~ x", data, family="t").fit()


def test_plot_priors(crossed_data):
    model = Model("Y ~ 0 + threecats", crossed_data)
    # Priors cannot be plotted until model is built.
    with pytest.raises(ValueError):
        model.plot_priors()
    model.build()
    model.plot_priors()


def test_model_graph(crossed_data):
    model = Model("Y ~ 0 + threecats", crossed_data)
    # Graph cannot be plotted until model is built.
    with pytest.raises(ValueError):
        model.graph()
    model.build()
    model.graph()


def test_potentials():
    data = pd.DataFrame(np.repeat((0, 1), (18, 20)), columns=["w"])
    priors = {"Intercept": Prior("Uniform", lower=0, upper=1)}
    potentials = [
        (("Intercept", "Intercept"), lambda x, y: math.switch(x < 0.45, y, -np.inf)),
        ("Intercept", lambda x: math.switch(x > 0.55, 0, -np.inf)),
    ]

    model = Model(
        "w ~ 1",
        data,
        family="bernoulli",
        link="identity",
        priors=priors,
        potentials=potentials,
    )
    model.build()
    assert len(model.backend.model.potentials) == 2

    pot0 = model.backend.model.potentials[0].get_parents()[0]
    pot1 = model.backend.model.potentials[1].get_parents()[0]
    pot0.__str__() == (
        "Elemwise{switch,no_inplace}(Elemwise{lt,no_inplace}.0, "
        "Intercept ~ Uniform, TensorConstant{-inf})"
    )
    pot1.__str__() == (
        "Elemwise{switch,no_inplace}(Elemwise{gt,no_inplace}.0, "
        "TensorConstant{0}, TensorConstant{-inf})"
    )


def test_binomial_regression():
    data = pd.DataFrame(
        {
            "x": np.array([1.6907, 1.7242, 1.7552, 1.7842, 1.8113, 1.8369, 1.8610, 1.8839]),
            "n": np.array([59, 60, 62, 56, 63, 59, 62, 60]),
            "y": np.array([6, 13, 18, 28, 52, 53, 61, 60]),
        }
    )

    model = Model("prop(y, n) ~ x", data, family="binomial")
    model.fit()

    # Using constant instead of variable in data frame
    model = Model("prop(y, 62) ~ x", data, family="binomial")
    model.fit()


def test_init_fallback(init_data, caplog):
    model = Model("od ~ temp + (1|source) + 0", init_data)
    with caplog.at_level(logging.INFO):
        model.fit(draws=100, init="auto")
        assert "Initializing NUTS using jitter+adapt_diag..." in caplog.text
        assert "The default initialization" in caplog.text
        assert "Initializing NUTS using adapt_diag..." in caplog.text


def test_categorical_family(inhaler):
    model = Model("rating ~ period + carry + treat", inhaler, family="categorical")
    model.fit()


def test_categorical_family_varying_intercept(inhaler):
    model = Model("rating ~ period + carry + treat + (1|subject)", inhaler, family="categorical")
    model.fit()


<<<<<<< HEAD
def test_set_alias():
    data = pd.DataFrame(
        {
            "y": np.random.normal(size=100),
            "predictor": np.random.normal(size=100),
            "group": np.random.choice(["A", "B", "C", "D"], size=100),
        }
    )
    model = Model("y ~ predictor + (predictor|group)", data)
    aliases = {
        "Intercept": "α",
        "predictor": "β",
        "1|group": "α_group",
        "predictor|group": "β_group",
        "sigma": "σ",
    }
    model.set_alias(aliases)
    model.build()
    new_names = set(["α", "β", "α_group", "α_group_σ", "β_group", "β_group_σ", "σ"])
    assert new_names.issubset(set(model.backend.model.named_vars))
=======
def test_fit_include_mean(crossed_data):
    model = Model("Y ~ continuous*threecats", crossed_data)
    idata = model.fit(tune=400, draws=400, include_mean=True)
    assert idata.posterior["Y_mean"].shape[1:] == (400, 120)

    # Compare with the mean obtained with `model.predict()`
    mean = idata.posterior["Y_mean"].stack(sample=("chain", "draw")).values.mean(1)

    model.predict(idata)
    predicted_mean = idata.posterior["Y_mean"].stack(sample=("chain", "draw")).values.mean(1)

    assert np.array_equal(mean, predicted_mean)
>>>>>>> 73c6617a
<|MERGE_RESOLUTION|>--- conflicted
+++ resolved
@@ -549,7 +549,6 @@
     model.fit()
 
 
-<<<<<<< HEAD
 def test_set_alias():
     data = pd.DataFrame(
         {
@@ -570,7 +569,8 @@
     model.build()
     new_names = set(["α", "β", "α_group", "α_group_σ", "β_group", "β_group_σ", "σ"])
     assert new_names.issubset(set(model.backend.model.named_vars))
-=======
+
+
 def test_fit_include_mean(crossed_data):
     model = Model("Y ~ continuous*threecats", crossed_data)
     idata = model.fit(tune=400, draws=400, include_mean=True)
@@ -582,5 +582,4 @@
     model.predict(idata)
     predicted_mean = idata.posterior["Y_mean"].stack(sample=("chain", "draw")).values.mean(1)
 
-    assert np.array_equal(mean, predicted_mean)
->>>>>>> 73c6617a
+    assert np.array_equal(mean, predicted_mean)