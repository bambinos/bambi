import logging

import pytest

import arviz as az
import numpy as np
import pandas as pd
import theano.tensor as tt

from bambi import math
from bambi.models import Model
from bambi.priors import Prior


@pytest.fixture(scope="module")
def crossed_data():
    """
    Group specific effects:
    10 subjects, 12 items, 5 sites
    Subjects crossed with items, nested in sites
    Items crossed with sites

    common effects:
    A continuous predictor, a numeric dummy, and a three-level category
    (levels a,b,c)

    Structure:
    Subjects nested in dummy (e.g., gender), crossed with threecats
    Items crossed with dummy, nested in threecats
    Sites partially crossed with dummy (4/5 see a single dummy, 1/5 sees both
    dummies)
    Sites crossed with threecats
    """
    from os.path import dirname, join

    data_dir = join(dirname(__file__), "data")
    data = pd.read_csv(join(data_dir, "crossed_random.csv"))
    return data


@pytest.fixture(scope="module")
def dm():
    """
    Data obtained from from https://github.com/jswesner/nps_emergence/tree/v2_nps_emerge
    and used in Gamma GLM
    """
    from os.path import dirname, join

    data_dir = join(dirname(__file__), "data")
    data = pd.read_csv(join(data_dir, "dm.csv"))
    return data


@pytest.fixture(scope="module")
def init_data():
    """
    Data used to test initialization method
    """
    from os.path import dirname, join

    data_dir = join(dirname(__file__), "data")
    data = pd.read_csv(join(data_dir, "obs.csv"))
    return data


def test_empty_model(crossed_data):
    model0 = Model("Y ~ 0", crossed_data)
    model0.fit(tune=0, draws=1)


def test_intercept_only_model(crossed_data):
    model0 = Model("Y ~ 1", crossed_data)
    model0.fit(tune=0, draws=1, init=None)


def test_slope_only_model(crossed_data):
    model0 = Model("Y ~ 0 + continuous", crossed_data)
    model0.fit(tune=0, draws=1, init=None)


def test_cell_means_parameterization(crossed_data):
    model0 = Model("Y ~ 0 + threecats", crossed_data)
    model0.fit(tune=0, draws=1, init=None)


def test_3x4_common_anova(crossed_data):
    # add a four-level category that's perfectly crossed with threecats
    crossed_data["fourcats"] = sum([[x] * 10 for x in ["a", "b", "c", "d"]], list()) * 3

    # with intercept
    model0 = Model("Y ~ threecats*fourcats", crossed_data)
    fitted0 = model0.fit(tune=0, draws=1, init=None)
    assert len(fitted0.posterior.data_vars) == 5

    # without intercept (i.e., 2-factor cell means model)
    model1 = Model("Y ~ 0 + threecats*fourcats", crossed_data)
    fitted1 = model1.fit(tune=0, draws=1)
    assert len(fitted1.posterior.data_vars) == 4


def test_cell_means_with_covariate(crossed_data):
    model0 = Model("Y ~ 0 + threecats + continuous", crossed_data)
    model0.fit(tune=0, draws=1, init=None)

    # check that threecats priors have finite variance
    assert not (np.isinf(model0.terms["threecats"].prior.args["sigma"])).all()


def test_many_common_many_group_specific(crossed_data):
    # This test is kind of a mess, but it is very important, it checks lots of things.
    # delete a few values to also test dropna=True functionality
    crossed_data_missing = crossed_data.copy()
    crossed_data_missing.loc[0, "Y"] = np.nan
    crossed_data_missing.loc[1, "continuous"] = np.nan
    crossed_data_missing.loc[2, "threecats"] = np.nan

    # Here I'm comparing implicit/explicit intercepts for group specific effects work the same way.
    model0 = Model(
        "Y ~ continuous + dummy + threecats + (threecats|subj) + (1|item) + (0+continuous|item) + (dummy|item) + (threecats|site)",
        crossed_data_missing,
        dropna=True,
    )
    model0.fit(
        init=None,
        tune=10,
        draws=10,
        chains=2,
    )

    model1 = Model(
        "Y ~ continuous + dummy + threecats + (threecats|subj) + (continuous|item) + (dummy|item) + (threecats|site)",
        crossed_data_missing,
        dropna=True,
    )
    model1.fit(
        tune=10,
        draws=10,
        chains=2,
    )
    # check that the group specific effects design matrices have the same shape
    X0 = pd.concat([pd.DataFrame(t.data) for t in model0.group_specific_terms.values()], axis=1)
    X1 = pd.concat([pd.DataFrame(t.data) for t in model1.group_specific_terms.values()], axis=1)
    assert X0.shape == X1.shape

    # check that the group specific effect design matrix contain the same columns,
    # even if term names / columns names / order of columns is different
    X0_set = set(tuple(X0.iloc[:, i]) for i in range(len(X0.columns)))
    X1_set = set(tuple(X1.iloc[:, i]) for i in range(len(X1.columns)))
    assert X0_set == X1_set

    # check that common effect design matrices are the same,
    # even if term names / level names / order of columns is different
    X0 = set(
        [
            tuple(t.data[:, lev])
            for t in model0.common_terms.values()
            for lev in range(len(t.levels))
        ]
    )
    X1 = set(
        [
            tuple(t.data[:, lev])
            for t in model1.common_terms.values()
            for lev in range(len(t.levels))
        ]
    )

    assert X0 == X1

    # check that models have same priors for common effects
    priors0 = {x.name: x.prior.args for x in model0.terms.values() if not x.group_specific}
    priors1 = {x.name: x.prior.args for x in model1.terms.values() if not x.group_specific}
    # check dictionary keys
    assert set(priors0) == set(priors1)
    # check dictionary values
    def dicts_close(a, b):
        if set(a) != set(b):
            return False
        else:
            return [np.allclose(a[x], b[x], atol=0, rtol=0.01) for x in a.keys()]

    assert all([dicts_close(priors0[x], priors1[x]) for x in priors0.keys()])

    # check that fit and add models have same priors for group specific effects
    priors0 = {x.name: x.prior.args["sigma"].args for x in model0.group_specific_terms.values()}
    priors1 = {x.name: x.prior.args["sigma"].args for x in model1.group_specific_terms.values()}

    # check dictionary keys
    assert set(priors0) == set(priors1)

    # check dictionary values
    def dicts_close(a, b):
        if set(a) != set(b):
            return False
        else:
            return [np.allclose(a[x], b[x], atol=0, rtol=0.01) for x in a.keys()]

    assert all([dicts_close(priors0[x], priors1[x]) for x in priors0.keys()])


def test_cell_means_with_many_group_specific_effects(crossed_data):
    # Group specific intercepts are added in different way, but the final result should be the same.
    formula = "Y ~" + "+".join(
        [
            "0",
            "threecats",
            "(threecats|subj)",
            "(1|subj)",
            "(0 + continuous|item)",
            "(dummy|item)",
            "(0 + threecats|site)",
            "(1|site)",
        ]
    )
    model0 = Model(formula, crossed_data)
    model0.fit(tune=0, draws=1)

    formula = "Y ~" + "+".join(
        [
            "0",
            "threecats",
            "(threecats|subj)",
            "(continuous|item)",
            "(dummy|item)",
            "(threecats|site)",
        ]
    )
    model1 = Model(formula, crossed_data)
    model1.fit(tune=0, draws=1)

    # check that the group specific effects design matrices have the same shape
    X0 = pd.concat(
        [
            pd.DataFrame(t.data)
            if not isinstance(t.data, dict)
            else pd.concat([pd.DataFrame(t.data[x]) for x in t.data.keys()], axis=1)
            for t in model0.group_specific_terms.values()
        ],
        axis=1,
    )
    X1 = pd.concat(
        [
            pd.DataFrame(t.data)
            if not isinstance(t.data, dict)
            else pd.concat([pd.DataFrame(t.data[x]) for x in t.data.keys()], axis=1)
            for t in model0.group_specific_terms.values()
        ],
        axis=1,
    )
    assert X0.shape == X1.shape

    # check that the group specific effect design matrix contain the same columns,
    # even if term names / columns names / order of columns is different
    X0_set = set(tuple(X0.iloc[:, i]) for i in range(len(X0.columns)))
    X1_set = set(tuple(X1.iloc[:, i]) for i in range(len(X1.columns)))
    assert X0_set == X1_set

    # check that common effect design matrices are the same,
    # even if term names / level names / order of columns is different
    X0 = set(
        [
            tuple(t.data[:, lev])
            for t in model0.common_terms.values()
            for lev in range(len(t.levels))
        ]
    )
    X1 = set(
        [
            tuple(t.data[:, lev])
            for t in model1.common_terms.values()
            for lev in range(len(t.levels))
        ]
    )
    assert X0 == X1

    # check that fit and add models have same priors for common effects
    priors0 = {x.name: x.prior.args for x in model0.terms.values() if not x.group_specific}
    priors1 = {x.name: x.prior.args for x in model1.terms.values() if not x.group_specific}
    assert set(priors0) == set(priors1)

    # check that fit and add models have same priors for group specific effects
    priors0 = {
        x.name: x.prior.args["sigma"].args for x in model0.terms.values() if x.group_specific
    }
    priors1 = {
        x.name: x.prior.args["sigma"].args for x in model1.terms.values() if x.group_specific
    }
    assert set(priors0) == set(priors1)


def test_group_specific_categorical_interaction(crossed_data):
    crossed_data["fourcats"] = sum([[x] * 10 for x in ["a", "b", "c", "d"]], list()) * 3
    model = Model("Y ~ continuous + (threecats:fourcats|site)", crossed_data)
    model.fit(tune=10, draws=10)


@pytest.mark.skip(reason="We are correctly handling string links only, not functions.")
def test_logistic_regression(crossed_data):
    # Tests passing link="logit" is equivalent to using tt.nnet.sigmoid
    model0 = Model(
        "threecats['b'] ~ continuous + dummy", crossed_data, family="bernoulli", link="logit"
    )
    fitted0 = model0.fit(
        tune=0,
        draws=1000,
    )

    # build model using fit, pymc3 and theano link function
    model1 = Model(
        "threecats['b'] ~ continuous + dummy",
        crossed_data,
        family="bernoulli",
        link=tt.nnet.sigmoid,
    )
    fitted1 = model1.fit(
        tune=0,
        draws=1000,
    )

    # check that using a theano link function works
    assert np.allclose(az.summary(fitted0)["mean"], az.summary(fitted1)["mean"], atol=0.2)

    # check that term names agree
    assert set(model0.term_names) == set(model1.term_names)

    # check that common effect design matrices are the same,
    # even if term names / level names / order of columns is different
    X0 = set(
        [
            tuple(t.data[:, lev])
            for t in model0.common_terms.values()
            for lev in range(len(t.levels))
        ]
    )
    X1 = set(
        [
            tuple(t.data[:, lev])
            for t in model1.common_terms.values()
            for lev in range(len(t.levels))
        ]
    )

    assert X0 == X1

    # check that models have same priors for common effects
    priors0 = {x.name: x.prior.args for x in model0.terms.values() if not x.group_specific}
    priors1 = {x.name: x.prior.args for x in model1.terms.values() if not x.group_specific}
    # check dictionary keys
    assert set(priors0) == set(priors1)
    # check dictionary values
    def dicts_close(a, b):
        if set(a) != set(b):
            return False
        else:
            return [np.allclose(a[x], b[x], atol=0, rtol=0.01) for x in a.keys()]

    assert all([dicts_close(priors0[x], priors1[x]) for x in priors0.keys()])


def test_logistic_regression_empty_index():
    data = pd.DataFrame({"y": np.random.choice(["a", "b"], 50), "x": np.random.normal(size=50)})
    model = Model("y ~ x", data, family="bernoulli")
    model.fit()


def test_logistic_regression_good_numeric():
    data = pd.DataFrame({"y": np.random.choice([1, 0], 50), "x": np.random.normal(size=50)})
    model = Model("y ~ x", data, family="bernoulli")
    model.fit()


def test_logistic_regression_bad_numeric():
    data = pd.DataFrame({"y": np.random.choice([1, 2], 50), "x": np.random.normal(size=50)})
    with pytest.raises(ValueError):
        model = Model("y ~ x", data, family="bernoulli")
        model.fit()


def test_logistic_regression_categoric():
    y = pd.Series(np.random.choice(["a", "b"], 50), dtype="category")
    data = pd.DataFrame({"y": y, "x": np.random.normal(size=50)})
    model = Model("y ~ x", data, family="bernoulli")
    model.fit()


def test_poisson_regression(crossed_data):
    # build model using fit and pymc3
    crossed_data["count"] = (crossed_data["Y"] - crossed_data["Y"].min()).round()
    model0 = Model("count ~ dummy + continuous + threecats", crossed_data, family="poisson")
    model0.fit(tune=0, draws=1)

    # build model using add
    model1 = Model("count ~ threecats + continuous + dummy", crossed_data, family="poisson")
    model1.fit(tune=0, draws=1)

    # check that term names agree
    assert set(model0.term_names) == set(model1.term_names)

    # check that common effect design matrices are the same,
    # even if term names / level names / order of columns is different
    X0 = set(
        [
            tuple(t.data[:, lev])
            for t in model0.common_terms.values()
            for lev in range(len(t.levels))
        ]
    )
    X1 = set(
        [
            tuple(t.data[:, lev])
            for t in model1.common_terms.values()
            for lev in range(len(t.levels))
        ]
    )

    assert X0 == X1

    # check that models have same priors for common effects
    priors0 = {x.name: x.prior.args for x in model0.terms.values() if not x.group_specific}
    priors1 = {x.name: x.prior.args for x in model1.terms.values() if not x.group_specific}
    # check dictionary keys
    assert set(priors0) == set(priors1)
    # check dictionary values
    def dicts_close(a, b):
        if set(a) != set(b):
            return False
        else:
            return [np.allclose(a[x], b[x], atol=0, rtol=0.01) for x in a.keys()]

    assert all([dicts_close(priors0[x], priors1[x]) for x in priors0.keys()])


def test_laplace():
    data = pd.DataFrame(np.repeat((0, 1), (30, 60)), columns=["w"])
    priors = {"Intercept": Prior("Uniform", lower=0, upper=1)}
    model = Model("w ~ 1", data=data, family="bernoulli", priors=priors, link="identity")
    results = model.fit(method="laplace")
    mode_n = np.round(results["Intercept"][0], 2)
    std_n = np.round(results["Intercept"][1][0], 2)
    mode_a = data.mean()
    std_a = data.std() / len(data) ** 0.5
    np.testing.assert_array_almost_equal((mode_n, std_n), (mode_a.item(), std_a.item()), decimal=2)


def test_prior_predictive(crossed_data):
    crossed_data["count"] = (crossed_data["Y"] - crossed_data["Y"].min()).round()
    # New default priors are too wide for this case... something to keep investigating
    model = Model(
        "count ~ threecats + continuous + dummy",
        crossed_data,
        family="poisson",
        automatic_priors="mle",
    )
    model.fit(tune=0, draws=2)
    pps = model.prior_predictive(draws=500)

    keys = ["Intercept", "threecats", "continuous", "dummy"]
    shapes = [(1, 500), (1, 500, 2), (1, 500), (1, 500)]

    for key, shape in zip(keys, shapes):
        assert pps.prior[key].shape == shape

    assert pps.prior_predictive["count"].shape == (500, 120)
    assert pps.observed_data["count"].shape == (120,)

    pps = model.prior_predictive(draws=500, var_names=["count"])
    assert pps.groups() == ["prior_predictive", "observed_data"]

    pps = model.prior_predictive(draws=500, var_names=["Intercept"])
    assert pps.groups() == ["prior"]


def test_posterior_predictive(crossed_data):
    crossed_data["count"] = (crossed_data["Y"] - crossed_data["Y"].min()).round()
    model = Model("count ~ threecats + continuous + dummy", crossed_data, family="poisson")
    fitted = model.fit(tune=0, draws=10, chains=2)
    pps = model.predict(fitted, kind="pps", draws=500, inplace=False)

    assert pps.posterior_predictive["count"].shape == (2, 500, 120)

    pps = model.predict(fitted, kind="pps", draws=500, inplace=True)

    assert pps is None
    assert fitted.posterior_predictive["count"].shape == (2, 500, 120)


def test_gamma_regression(dm):
    # simulated data
    np.random.seed(1234)
    N = 100
    x = np.random.uniform(-1, 1, N)
    a = 0.5
    b = 1.2
    y_true = np.exp(a + b * x)
    shape_true = 10  # alpha

    y = np.random.gamma(shape_true, y_true / shape_true, N)
    data = pd.DataFrame({"x": x, "y": y})
    model = Model("y ~ x", data, family="gamma", link="log")
    model.fit()

    # Real data, categorical predictor.
    data = dm[["order", "ind_mg_dry"]]
    model = Model("ind_mg_dry ~ order", data, family="gamma", link="log")
    model.fit()


def test_beta_regression():
    from os.path import dirname, join

    data_dir = join(dirname(__file__), "data")
    data = pd.read_csv(join(data_dir, "gasoline.csv"))
    model = Model("yield ~  temp + batch", data, family="beta", categorical="batch")
    idata = model.fit(target_accept=0.9)


def test_t_regression():
    data = pd.DataFrame({"y": np.random.normal(size=100), "x": np.random.normal(size=100)})
    Model("y ~ x", data, family="t").fit()


def test_plot_priors(crossed_data):
    model = Model("Y ~ 0 + threecats", crossed_data)
    # Priors cannot be plotted until model is built.
    with pytest.raises(ValueError):
        model.plot_priors()
    model.build()
    model.plot_priors()


def test_model_graph(crossed_data):
    model = Model("Y ~ 0 + threecats", crossed_data)
    # Graph cannot be plotted until model is built.
    with pytest.raises(ValueError):
        model.graph()
    model.build()
    model.graph()


def test_potentials():
    data = pd.DataFrame(np.repeat((0, 1), (18, 20)), columns=["w"])
    priors = {"Intercept": Prior("Uniform", lower=0, upper=1)}
    potentials = [
        (("Intercept", "Intercept"), lambda x, y: math.switch(x < 0.45, y, -np.inf)),
        ("Intercept", lambda x: math.switch(x > 0.55, 0, -np.inf)),
    ]

    model = Model(
        "w ~ 1",
        data,
        family="bernoulli",
        link="identity",
        priors=priors,
        potentials=potentials,
    )
    model.build()
    assert len(model.backend.model.potentials) == 2

    pot0 = model.backend.model.potentials[0].get_parents()[0]
    pot1 = model.backend.model.potentials[1].get_parents()[0]
    pot0.__str__() == (
        "Elemwise{switch,no_inplace}(Elemwise{lt,no_inplace}.0, "
        "Intercept ~ Uniform, TensorConstant{-inf})"
    )
    pot1.__str__() == (
        "Elemwise{switch,no_inplace}(Elemwise{gt,no_inplace}.0, "
        "TensorConstant{0}, TensorConstant{-inf})"
    )


<<<<<<< HEAD
def test_binomial_regression():
    data = pd.DataFrame(
        {
            "x": np.array([1.6907, 1.7242, 1.7552, 1.7842, 1.8113, 1.8369, 1.8610, 1.8839]),
            "n": np.array([59, 60, 62, 56, 63, 59, 62, 60]),
            "y": np.array([6, 13, 18, 28, 52, 53, 61, 60]),
        }
    )

    model = Model("prop(y, n) ~ x", data, family="binomial")
    model.fit()

    # Using a constant instead of a variable DOES NOT WORK YET
    # model = Model("prop(y, 60) ~ x", data, family="binomial")
    # model.fit()
=======
def test_init_fallback(init_data, caplog):
    model = Model("od ~ temp + (1|source) + 0", init_data)
    with caplog.at_level(logging.INFO):
        results = model.fit(draws=100, init="auto")
        assert "Initializing NUTS using jitter+adapt_diag..." in caplog.text
        assert "The default initialization" in caplog.text
        assert "Initializing NUTS using adapt_diag..." in caplog.text
>>>>>>> 10d1745a
<|MERGE_RESOLUTION|>--- conflicted
+++ resolved
@@ -568,7 +568,6 @@
     )
 
 
-<<<<<<< HEAD
 def test_binomial_regression():
     data = pd.DataFrame(
         {
@@ -584,12 +583,12 @@
     # Using a constant instead of a variable DOES NOT WORK YET
     # model = Model("prop(y, 60) ~ x", data, family="binomial")
     # model.fit()
-=======
+
+
 def test_init_fallback(init_data, caplog):
     model = Model("od ~ temp + (1|source) + 0", init_data)
     with caplog.at_level(logging.INFO):
         results = model.fit(draws=100, init="auto")
         assert "Initializing NUTS using jitter+adapt_diag..." in caplog.text
         assert "The default initialization" in caplog.text
-        assert "Initializing NUTS using adapt_diag..." in caplog.text
->>>>>>> 10d1745a
+        assert "Initializing NUTS using adapt_diag..." in caplog.text