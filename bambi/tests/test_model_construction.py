from functools import reduce
from operator import add
from os.path import dirname, join

import arviz as az
import numpy as np
import pandas as pd
import pytest

from formulae import design_matrices

from bambi.data.datasets import load_data
from bambi.models import Model
from bambi.terms import Term, GroupSpecificTerm
from bambi.priors import Prior


@pytest.fixture(scope="module")
def data_numeric_xy():
    data = pd.DataFrame(
        {
            "y": np.random.normal(size=100),
            "x": np.random.normal(size=100),
        }
    )
    return data


@pytest.fixture(scope="module")
def diabetes_data():
    data_dir = join(dirname(__file__), "data")
    data = pd.read_csv(join(data_dir, "diabetes.txt"), sep="\t")
    data["age_grp"] = 0
    data.loc[data["AGE"] > 40, "age_grp"] = 1
    data.loc[data["AGE"] > 60, "age_grp"] = 2
    return data


@pytest.fixture(scope="module")
def crossed_data():
    """
    Group specific effects:
    10 subjects, 12 items, 5 sites
    Subjects crossed with items, nested in sites
    Items crossed with sites

    Common effects:
    A continuous predictor, a numeric dummy, and a three-level category
    (levels a,b,c)

    Structure:
    Subjects nested in dummy (e.g., gender), crossed with threecats
    Items crossed with dummy, nested in threecats
    Sites partially crossed with dummy (4/5 see a single dummy, 1/5 sees both
    dummies)
    Sites crossed with threecats
    """
    data_dir = join(dirname(__file__), "data")
    data = pd.read_csv(join(data_dir, "crossed_random.csv"))
    return data


def test_term_init(diabetes_data):
    design = design_matrices("BMI", diabetes_data)
    term = design.common.terms["BMI"]
    term = Term("BMI", term, design.common["BMI"])
    assert term.name == "BMI"
    assert not term.categorical
    assert not term.group_specific
    assert term.levels is not None
    assert term.data.shape == (442, 1)


def test_distribute_group_specific_effect_over(diabetes_data):
    # 163 unique levels of BMI in diabetes_data
    # With intercept
    model = Model("BP ~ (C(age_grp)|BMI)", diabetes_data)

    # Treatment encoding because of the intercept
    levels = sorted(list(diabetes_data["age_grp"].unique()))[1:]
    levels = [str(level) for level in levels]

    assert "C(age_grp)|BMI" in model.terms
    assert "1|BMI" in model.terms
    assert model.terms["C(age_grp)|BMI"].coords["C(age_grp)__expr_dim"] == levels

    # This is equal to the sub-matrix of Z that corresponds to this term.
    # 442 is the number of observations. 163 the number of groups.
    # 2 is the number of levels of the categorical variable 'C(age_grp)' after removing
    # the reference level. Then the number of columns is 326 = 163 * 2.
    assert model.terms["C(age_grp)|BMI"].data.shape == (442, 326)

    # Without intercept. Reference level is not removed.
    model = Model("BP ~ (0 + C(age_grp)|BMI)", diabetes_data)
    assert "C(age_grp)|BMI" in model.terms
    assert not "1|BMI" in model.terms
    assert model.terms["C(age_grp)|BMI"].data.shape == (442, 489)


def test_model_init_from_filename():
    data_dir = join(dirname(__file__), "data")
    filename = join(data_dir, "diabetes.txt")
    model = Model("BP ~ BMI", filename)
    assert isinstance(model.data, pd.DataFrame)
    assert model.data.shape == (442, 11)
    assert "BMI" in model.data.columns


def test_model_init_bad_data():
    with pytest.raises(ValueError):
        Model("y ~ x", {"x": 1})


def test_model_categorical_argument():
    data = pd.DataFrame(
        {
            "y": np.random.normal(size=100),
            "x": np.random.randint(2, size=100),
            "z": np.random.randint(2, size=100),
        }
    )
    model = Model("y ~ 0 + x", data, categorical="x")
    assert model.terms["x"].categorical

    model = Model("y ~ 0 + x*z", data, categorical=["x", "z"])
    assert model.terms["x"].categorical
    assert model.terms["z"].categorical
    assert model.terms["x:z"].categorical


def test_model_no_response():
    with pytest.raises(ValueError):
        Model("x", pd.DataFrame({"x": [1]}))


def test_model_term_names_property(diabetes_data):
    model = Model("BMI ~ age_grp + BP + S1", diabetes_data)
    assert model.term_names == ["Intercept", "age_grp", "BP", "S1"]


def test_model_term_names_property_interaction(crossed_data):
    crossed_data["fourcats"] = sum([[x] * 10 for x in ["a", "b", "c", "d"]], list()) * 3
    model = Model("Y ~ threecats*fourcats", crossed_data)
    assert model.term_names == ["Intercept", "threecats", "fourcats", "threecats:fourcats"]


def test_model_terms_levels_interaction(crossed_data):
    crossed_data["fourcats"] = sum([[x] * 10 for x in ["a", "b", "c", "d"]], list()) * 3
    model = Model("Y ~ threecats*fourcats", crossed_data)

    assert model.terms["threecats:fourcats"].levels == [
        "threecats[b]:fourcats[b]",
        "threecats[b]:fourcats[c]",
        "threecats[b]:fourcats[d]",
        "threecats[c]:fourcats[b]",
        "threecats[c]:fourcats[c]",
        "threecats[c]:fourcats[d]",
    ]


def test_model_terms_levels():
    data = pd.DataFrame(
        {
            "y": np.random.normal(size=50),
            "x": np.random.normal(size=50),
            "z": reduce(add, [[f"Group {x}"] * 10 for x in ["1", "2", "3", "1", "2"]]),
            "time": list(range(1, 11)) * 5,
            "subject": reduce(add, [[f"Subject {x}"] * 10 for x in range(1, 6)]),
        }
    )
    model = Model("y ~ x + z + time + (time|subject)", data)
    assert model.terms["z"].levels == ["z[Group 2]", "z[Group 3]"]
    assert model.terms["1|subject"].groups == [f"Subject {x}" for x in range(1, 6)]
    assert model.terms["time|subject"].groups == [f"Subject {x}" for x in range(1, 6)]


def test_model_term_classes():
    data = pd.DataFrame(
        {
            "y": np.random.normal(size=50),
            "x": np.random.normal(size=50),
            "s": ["s1"] * 25 + ["s2"] * 25,
            "g": np.random.choice(["a", "b", "c"], size=50),
        }
    )

    model = Model("y ~ x*g + (x|s)", data)

    assert isinstance(model.terms["x"], Term)
    assert isinstance(model.terms["g"], Term)
    assert isinstance(model.terms["x:g"], Term)
    assert isinstance(model.terms["1|s"], GroupSpecificTerm)
    assert isinstance(model.terms["x|s"], GroupSpecificTerm)

    # Also check 'categorical' attribute is right
    assert model.terms["g"].categorical


def test_one_shot_formula_fit(diabetes_data):
    model = Model("S3 ~ S1 + S2", diabetes_data)
    model.fit(draws=50)
    named_vars = model.backend.model.named_vars
    targets = ["S3", "S1", "Intercept"]
    assert len(set(named_vars.keys()) & set(targets)) == 3


def test_categorical_term():
    data = pd.DataFrame(
        {
            "y": np.random.normal(size=6),
            "x1": np.random.normal(size=6),
            "x2": [1, 1, 0, 0, 1, 1],
            "g1": ["a"] * 3 + ["b"] * 3,
            "g2": ["x", "x", "z", "z", "y", "y"],
        }
    )
    model = Model("y ~ x1 + x2 + g1 + (g1|g2) + (x2|g2)", data)
    fitted = model.fit(draws=10)
    df = az.summary(fitted)
    names = [
        "Intercept",
        "x1",
        "x2",
        "g1[b]",
        "1|g2_sigma",
        "g1|g2_sigma[b]",
        "x2|g2_sigma",
        "y_sigma",
        "1|g2[x]",
        "1|g2[y]",
        "1|g2[z]",
        "g1|g2[b, x]",
        "g1|g2[b, y]",
        "g1|g2[b, z]",
        "x2|g2[x]",
        "x2|g2[y]",
        "x2|g2[z]",
    ]
    assert list(df.index) == names


def test_omit_offsets_false():
    data = pd.DataFrame(
        {
            "y": np.random.normal(size=100),
            "x1": np.random.normal(size=100),
            "g1": ["a"] * 50 + ["b"] * 50,
        }
    )
    model = Model("y ~ x1 + (x1|g1)", data)
    fitted = model.fit(omit_offsets=False)
    offsets = [var for var in fitted.posterior.var() if var.endswith("_offset")]
    assert offsets == ["1|g1_offset", "x1|g1_offset"]


def test_omit_offsets_true():
    data = pd.DataFrame(
        {
            "y": np.random.normal(size=100),
            "x1": np.random.normal(size=100),
            "g1": ["a"] * 50 + ["b"] * 50,
        }
    )
    model = Model("y ~ x1 + (x1|g1)", data)
    fitted = model.fit(omit_offsets=True)
    offsets = [var for var in fitted.posterior.var() if var.endswith("_offset")]
    assert not offsets


def test_hyperprior_on_common_effect():
    data = pd.DataFrame(
        {
            "y": np.random.normal(size=100),
            "x1": np.random.normal(size=100),
            "g1": ["a"] * 50 + ["b"] * 50,
        }
    )
    slope = Prior("Normal", mu=0, sd=Prior("HalfCauchy", beta=2))

    priors = {"x1": slope}
    with pytest.raises(ValueError):
        Model("y ~ x1 + (x1|g1)", data, priors=priors)

    priors = {"common": slope}
    with pytest.raises(ValueError):
        Model("y ~ x1 + (x1|g1)", data, priors=priors)


@pytest.mark.parametrize(
    "family",
    [
        "gaussian",
        "negativebinomial",
        "bernoulli",
        "poisson",
        "gamma",
        "vonmises",
        "wald",
    ],
)
def test_automatic_priors(family):
    """Test that automatic priors work correctly"""
    obs = pd.DataFrame([0], columns=["x"])
    Model("x ~ 0", obs, family=family)


def test_links():
    data = pd.DataFrame(
        {
            "g": np.random.choice([0, 1], size=100),
            "y": np.random.randint(3, 10, size=100),
            "x": np.random.randint(3, 10, size=100),
        }
    )

    FAMILIES = {
        "bernoulli": ["identity", "logit", "probit", "cloglog"],
        "beta": ["identity", "logit", "probit", "cloglog"],
        "gamma": ["identity", "inverse", "log"],
        "gaussian": ["identity", "log", "inverse"],
        "negativebinomial": ["identity", "log", "cloglog"],
        "poisson": ["identity", "log"],
        "vonmises": ["identity", "tan_2"],
        "wald": ["inverse", "inverse_squared", "identity", "log"],
    }
    for family, links in FAMILIES.items():
        for link in links:
            if family == "bernoulli":
                Model("g ~ x", data, family=family, link=link)
            else:
                Model("y ~ x", data, family=family, link=link)


def test_bad_links():
    """Passes names of links that are not suitable for the family."""
    data = pd.DataFrame(
        {
            "g": np.random.choice([0, 1], size=100),
            "y": np.random.randint(3, 10, size=100),
            "x": np.random.randint(3, 10, size=100),
        }
    )
    FAMILIES = {
        "bernoulli": ["inverse", "inverse_squared", "log"],
        "beta": ["inverse", "inverse_squared", "log"],
        "gamma": ["logit", "probit", "cloglog"],
        "gaussian": ["logit", "probit", "cloglog"],
        "negativebinomial": ["logit", "probit", "inverse", "inverse_squared"],
        "poisson": ["logit", "probit", "cloglog", "inverse", "inverse_squared"],
        "vonmises": ["logit", "probit", "cloglog"],
        "wald": ["logit", "probit", "cloglog"],
    }

    for family, links in FAMILIES.items():
        for link in links:
            with pytest.raises(ValueError):
                if family == "bernoulli":
                    formula = "g ~ x"
                else:
                    formula = "y ~ x"
                Model(formula, data, family=family, link=link)


def test_constant_terms():
    data = pd.DataFrame(
        {
            "y": np.random.normal(size=10),
            "x": np.random.choice([1], size=10),
            "z": np.random.choice(["A"], size=10),
        }
    )

    with pytest.raises(ValueError):
        Model("y ~ 0 + x", data)

    with pytest.raises(ValueError):
        Model("y ~ 0 + z", data)


def test_1d_group_specific():
    data = pd.DataFrame(
        {
            "y": np.random.normal(size=40),
            "x": np.random.choice(["A", "B"], size=40),
            "g": ["A", "B", "C", "D"] * 10,
        }
    )
    # Since there's 1|g, there's only one column for x|g
    # We need to ensure x|g is of shape (40,) and not of shape (40, 1)
    # We do so by checking the mean is (40, ) because shape of x|g still returns (40, 1)
    # The difference is that we do .squeeze() on it after creation.
    model = Model("y ~ (x|g)", data)
    model.build()
<<<<<<< HEAD
    assert model.backend.mu.tag.test_value.shape == (40,)


def test_data_is_copied():
    adults = load_data("adults")

    model_1 = Model("age ~ sex * race", adults)
    model_2 = Model("age ~ sex * race", adults, categorical=["age", "sex"])

    for model in [model_1, model_2]:
        assert id(adults) != id(model.data)
        assert all(model.data.dtypes[:3] == "category")

    assert all(adults.dtypes[:3] == "object")
=======
    assert model.backend.mu.eval().shape == (40,)
>>>>>>> 8466eb26
<|MERGE_RESOLUTION|>--- conflicted
+++ resolved
@@ -391,8 +391,7 @@
     # The difference is that we do .squeeze() on it after creation.
     model = Model("y ~ (x|g)", data)
     model.build()
-<<<<<<< HEAD
-    assert model.backend.mu.tag.test_value.shape == (40,)
+    assert model.backend.mu.eval().shape == (40,)
 
 
 def test_data_is_copied():
@@ -405,7 +404,4 @@
         assert id(adults) != id(model.data)
         assert all(model.data.dtypes[:3] == "category")
 
-    assert all(adults.dtypes[:3] == "object")
-=======
-    assert model.backend.mu.eval().shape == (40,)
->>>>>>> 8466eb26
+    assert all(adults.dtypes[:3] == "object")