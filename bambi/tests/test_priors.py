from os.path import dirname, join
import pytest

import numpy as np
import pymc3 as pm
import pandas as pd
from scipy import special

<<<<<<< HEAD
from bambi.families import Family, Likelihood
=======
from statsmodels.tools.sm_exceptions import PerfectSeparationError

from bambi.families import Family, Likelihood, Link
>>>>>>> 47add631
from bambi.models import Model
from bambi.priors import Prior


@pytest.fixture(scope="module")
def diabetes_data():
    data_dir = join(dirname(__file__), "data")
    data = pd.read_csv(join(data_dir, "diabetes.txt"), sep="\t")
    data["age_grp"] = 0
    data.loc[data["AGE"] > 40, "age_grp"] = 1
    data.loc[data["AGE"] > 60, "age_grp"] = 2
    return data


def test_prior_class():
    prior = Prior("CheeseWhiz", holes=0, taste=-10)
    assert prior.name == "CheeseWhiz"
    assert isinstance(prior.args, dict)
    assert prior.args["taste"] == -10
    prior.update(taste=-100, return_to_store=1)
    assert prior.args["return_to_store"] == 1


def test_likelihood_class():
    # A recognized likelihood
    sigma = Prior("HalfNormal", sigma=100)
    likelihood = Likelihood("Normal", parent="mu", sigma=sigma)

    for name in ["name", "priors", "parent"]:
        assert hasattr(likelihood, name)

    # A likelihood with unrecognized name
    # The class is not going to complain. Whether "Magic" works in PyMC3 is up to the user.
    likelihood = Likelihood("Magic", parent="Wizard", sigma=sigma)
    for name in ["name", "priors", "parent"]:
        assert hasattr(likelihood, name)


def test_likelihood_bad_parent():
    with pytest.raises(ValueError):
        Likelihood("Normal", parent="Mu", sigma=Prior("HalfNormal", sigma=100))

    with pytest.raises(ValueError):
        Likelihood("Bernoulli", parent="mu")


def test_likelihood_parent_inferred():
    sigma = Prior("HalfNormal", sigma=100)
    lh1 = Likelihood("Normal", parent="mu", sigma=sigma)
    lh2 = Likelihood("Normal", sigma=sigma)
    assert lh1.parent == lh2.parent


def test_likelihood_bad_priors():
    sigma = Prior("HalfNormal", sigma=100)
    # Required prior is missing
    with pytest.raises(ValueError):
        Likelihood("Normal", parent="mu")

    # Prior is not a prior
    with pytest.raises(ValueError):
        Likelihood("Normal", parent="mu", sigma="HalfNormal")

    # Passing unnecesary priors
    with pytest.raises(ValueError):
        Likelihood("Bernoulli", sigma=sigma)

    # Passed priors, but not the one needed
    with pytest.raises(ValueError):
        Likelihood("Gamma", sigma=sigma)


def test_family_class():
    cheese = Prior("CheeseWhiz", holes=0, taste=-10)
    likelihood = Likelihood("Cheese", parent="holes", cheese=cheese)
    family = Family("cheese", likelihood=likelihood, link="logit")

    for name in ["name", "likelihood", "link"]:
        assert hasattr(family, name)


def test_auto_scale(diabetes_data):

    # By default, should scale everything except custom Prior() objects
    priors = {"S1": 0.3, "BP": Prior("Cauchy", alpha=1, beta=17.5)}
    model = Model("BMI ~ S1 + S2 + BP", diabetes_data, priors=priors)
    p1 = model.terms["S1"].prior
    p2 = model.terms["S2"].prior
    p3 = model.terms["BP"].prior
    assert p1.name == p2.name == "Normal"
    assert 0 < p1.args["sigma"] < 1
    assert p2.args["sigma"] > p1.args["sigma"]
    assert p3.name == "Cauchy"
    assert p3.args["beta"] == 17.5

    # With auto_scale off, custom priors are considered, but not custom scaling.
    # Prior has no effect, and prior for BP has effect.
    priors = {"S1": 0.3, "BP": Prior("Cauchy", alpha=1, beta=17.5)}
    model = Model("BMI ~ S1 + S2 + BP", diabetes_data, priors=priors, auto_scale=False)
    p1_off = model.terms["S1"].prior
    p2_off = model.terms["S2"].prior
    p3_off = model.terms["BP"].prior
    assert p1_off.name == "Normal"
    assert p2_off.name == "Flat"
    assert p1_off.args["sigma"] == 1
    assert "sigma" not in p2_off.args
    assert p3_off.name == "Cauchy"


def test_prior_str():
    # Tests __str__ method
    prior1 = Prior("Normal", mu=0, sigma=1)
    prior2 = Prior("Normal", mu=0, sigma=Prior("HalfNormal", sigma=1))
    assert str(prior1) == "Normal(mu: 0, sigma: 1)"
    assert str(prior2) == "Normal(mu: 0, sigma: HalfNormal(sigma: 1))"
    assert str(prior1) == repr(prior1)


def test_prior_eq():
    # Tests __eq__ method
    prior1 = Prior("Normal", mu=0, sigma=1)
    prior2 = Prior("Normal", mu=0, sigma=Prior("HalfNormal", sigma=1))
    assert prior1 == prior1
    assert prior2 == prior2
    assert prior1 != prior2
    assert prior1 != "Prior"


def test_family_link_unsupported():
    cheese = Prior("CheeseWhiz", holes=0, taste=-10)
    likelihood = Likelihood("Cheese", parent="holes", cheese=cheese)
    family = Family("cheese", likelihood=likelihood, link="cloglog")
    with pytest.raises(ValueError):
        family.link = "Empty"


def test_custom_link():
    likelihood = Likelihood("Bernoulli", parent="p")
    link = Link(
        "my_logit", link=special.expit, linkinv=special.logit, linkinv_backend=pm.math.sigmoid
    )
    family = Family("bernoulli", likelihood, link)

    data = pd.DataFrame(
        {
            "y": [0, 1, 0, 0, 1, 0, 1, 0, 1, 0],
            "x1": np.random.uniform(size=10),
            "x2": np.random.uniform(size=10),
        }
    )
    model = Model("y ~ x1 + x2", data, family=family)


def test_family_bad_type():
    data = pd.DataFrame({"x": [1], "y": [1]})

    with pytest.raises(ValueError):
        Model("y ~ x", data, family=0)

    with pytest.raises(ValueError):
        Model("y ~ x", data, family=set("gaussian"))

    with pytest.raises(ValueError):
        Model("y ~ x", data, family={"family": "gaussian"})


def test_set_priors():
    data = pd.DataFrame(
        {
            "y": np.random.normal(size=100),
            "x": np.random.normal(size=100),
            "g": np.random.choice(["A", "B"], size=100),
        }
    )
    model = Model("y ~ x + (1|g)", data)
    prior = Prior("Uniform", lower=0, upper=50)

    # Common
    model.set_priors(common=prior)
    assert model.terms["x"].prior == prior

    # Group-specific
    model.set_priors(group_specific=prior)
    assert model.terms["1|g"].prior == prior

    # By name
    model = Model("y ~ x + (1|g)", data)
    model.set_priors(priors={"Intercept": prior})
    model.set_priors(priors={"x": prior})
    model.set_priors(priors={"1|g": prior})
    assert model.terms["Intercept"].prior == prior
    assert model.terms["x"].prior == prior
    assert model.terms["1|g"].prior == prior


def test_set_prior_with_tuple():
    data = pd.DataFrame(
        {
            "y": np.random.normal(size=100),
            "x": np.random.normal(size=100),
            "z": np.random.normal(size=100),
        }
    )
    prior = Prior("Uniform", lower=0, upper=50)
    model = Model("y ~ x + z", data)
    model.set_priors(priors={("x", "z"): prior})

    # Prior is set to auto_scale=False when it set in the model
    prior.auto_scale = False
    assert model.terms["x"].prior == prior
    assert model.terms["z"].prior == prior


def test_set_prior_unexisting_term():
    data = pd.DataFrame(
        {
            "y": np.random.normal(size=100),
            "x": np.random.normal(size=100),
        }
    )
    prior = Prior("Uniform", lower=0, upper=50)
    model = Model("y ~ x", data)
    with pytest.raises(ValueError):
        model.set_priors(priors={("x", "z"): prior})


def test_response_prior():
    data = pd.DataFrame({"y": np.random.randint(3, 10, size=50), "x": np.random.normal(size=50)})

    priors = {"sigma": Prior("Uniform", lower=0, upper=50)}
    model = Model("y ~ x", data, priors=priors)
    priors["sigma"].auto_scale = False  # the one in the model is set to False
    assert model.family.likelihood.priors["sigma"] == priors["sigma"]

    priors = {"alpha": Prior("Uniform", lower=1, upper=20)}
    model = Model("y ~ x", data, family="negativebinomial", priors=priors)
    priors["alpha"].auto_scale = False
    assert model.family.likelihood.priors["alpha"] == priors["alpha"]

    priors = {"alpha": Prior("Uniform", lower=0, upper=50)}
    model = Model("y ~ x", data, family="gamma", priors=priors)
    priors["alpha"].auto_scale = False
    assert model.family.likelihood.priors["alpha"] == priors["alpha"]

    priors = {"alpha": Prior("Uniform", lower=0, upper=50)}
    model = Model("y ~ x", data, family="gamma", priors=priors)
    priors["alpha"].auto_scale = False
    assert model.family.likelihood.priors["alpha"] == priors["alpha"]


def test_set_response_prior():
    data = pd.DataFrame({"y": np.random.randint(3, 10, size=50), "x": np.random.normal(size=50)})

    priors = {"sigma": Prior("Uniform", lower=0, upper=50)}
    model = Model("y ~ x", data)
    model.set_priors(priors)
    assert model.family.likelihood.priors["sigma"] == Prior("Uniform", False, lower=0, upper=50)

    priors = {"alpha": Prior("Uniform", lower=1, upper=20)}
    model = Model("y ~ x", data, family="negativebinomial")
    model.set_priors(priors)
    assert model.family.likelihood.priors["alpha"] == Prior("Uniform", False, lower=1, upper=20)

    priors = {"alpha": Prior("Uniform", lower=0, upper=50)}
    model = Model("y ~ x", data, family="gamma")
    model.set_priors(priors)
    assert model.family.likelihood.priors["alpha"] == Prior("Uniform", False, lower=0, upper=50)


def test_response_prior_fail():
    data = pd.DataFrame(
        {"y": np.random.randint(3, 10, size=50), "sigma": np.random.normal(size=50)}
    )

    priors = {"sigma": Prior("Uniform", lower=0, upper=50)}
    with pytest.raises(ValueError):
        Model("y ~ sigma", data, priors=priors)

    data.rename(columns={"sigma": "alpha"}, inplace=True)
    priors = {"alpha": Prior("Uniform", lower=0, upper=50)}
    with pytest.raises(ValueError):
        Model("y ~ alpha", data, family="negativebinomial", priors=priors)

    with pytest.raises(ValueError):
        Model("y ~ alpha", data, family="gamma", priors=priors)


def test_prior_shape():
    data = pd.DataFrame(
        {
            "score": np.random.normal(size=100),
            "q": np.random.choice(["1", "2", "3", "4", "5"], size=100),
            "s": np.random.choice(["a", "b", "c"], size=100),
            "g": np.random.choice(["A", "B", "C"], size=100),
        }
    )

    model = Model("score ~ 0 + q", data)
    assert model.terms["q"].prior.args["mu"].shape == (5,)
    assert model.terms["q"].prior.args["sigma"].shape == (5,)

    model = Model("score ~ q", data)
    assert model.terms["q"].prior.args["mu"].shape == (4,)
    assert model.terms["q"].prior.args["sigma"].shape == (4,)

    model = Model("score ~ 0 + q:s", data)
    assert model.terms["q:s"].prior.args["mu"].shape == (15,)
    assert model.terms["q:s"].prior.args["sigma"].shape == (15,)

    # "s" is automatically added to ensure full rank matrix
    model = Model("score ~ q:s", data)
    assert model.terms["Intercept"].prior.args["mu"].shape == ()
    assert model.terms["Intercept"].prior.args["sigma"].shape == ()

    assert model.terms["s"].prior.args["mu"].shape == (2,)
    assert model.terms["s"].prior.args["sigma"].shape == (2,)

    assert model.terms["q:s"].prior.args["mu"].shape == (12,)
    assert model.terms["q:s"].prior.args["sigma"].shape == (12,)


def test_set_priors_but_intercept():
    df = pd.DataFrame(
        {
            "y": [0, 1, 0, 0, 1, 0, 1, 0, 1, 0],
            "z": np.random.normal(size=10),
            "x1": np.random.uniform(size=10),
            "x2": np.random.uniform(size=10),
            "g": ["A"] * 5 + ["B"] * 5,
        }
    )

    priors = {
        "x1": Prior("TruncatedNormal", sigma=1, mu=0, lower=0),
        "x2": Prior("TruncatedNormal", sigma=1, mu=0, upper=0),
    }

    Model("y ~ x1 + x2", df, family="bernoulli", priors=priors)

    priors = {
        "x1": Prior("StudentT", mu=0, nu=4, lam=1),
        "x2": Prior("StudentT", mu=0, nu=8, lam=2),
    }

    Model("z ~ x1 + x2 + (1|g)", df, priors=priors)<|MERGE_RESOLUTION|>--- conflicted
+++ resolved
@@ -6,13 +6,7 @@
 import pandas as pd
 from scipy import special
 
-<<<<<<< HEAD
-from bambi.families import Family, Likelihood
-=======
-from statsmodels.tools.sm_exceptions import PerfectSeparationError
-
 from bambi.families import Family, Likelihood, Link
->>>>>>> 47add631
 from bambi.models import Model
 from bambi.priors import Prior
 
