--- conflicted
+++ resolved
@@ -48,13 +48,9 @@
     priors : dict
         A dictionary where keys are term names and values are their priors.
     spec : bambi.Model
-<<<<<<< HEAD
-        The Bambi model.
-=======
         The Bambi model
     is_parent : bool
         Whether it's the parent parameter or not
->>>>>>> 7a18fb9a
     """
 
     def __init__(self, name, design, priors, spec, is_parent):
