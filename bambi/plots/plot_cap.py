--- conflicted
+++ resolved
@@ -7,11 +7,8 @@
 import numpy as np
 import pandas as pd
 
-<<<<<<< HEAD
 from arviz.plots.backends.matplotlib import create_axes_grid
 from arviz.plots.plot_utils import default_grid
-=======
->>>>>>> 3af83283
 from formulae.terms.call import Call
 from matplotlib.lines import Line2D
 from matplotlib.patches import Patch
@@ -115,10 +112,7 @@
                         # For categoric predictors, select the most frequent level.
                         elif component.kind == "categoric":
                             data_dict[name] = mode(data[name])
-<<<<<<< HEAD
-=======
-
->>>>>>> 3af83283
+
     cap_data = pd.DataFrame(data_dict)
 
     # Make sure new types are same types than the original columns
@@ -128,7 +122,6 @@
 
 
 def plot_cap(
-<<<<<<< HEAD
     model,
     idata,
     covariates,
@@ -138,9 +131,6 @@
     legend=True,
     ax=None,
     fig_kwargs=None,
-=======
-    model, idata, covariates, use_hdi=True, hdi_prob=None, transforms=None, legend=True, ax=None
->>>>>>> 3af83283
 ):
     """Plot Conditional Adjusted Predictions
 
@@ -202,10 +192,6 @@
     if transforms is None:
         transforms = {}
 
-<<<<<<< HEAD
-=======
-    # If passed, use transformation
->>>>>>> 3af83283
     response_transform = transforms.get(model.response.name, identity)
 
     y_hat = response_transform(idata.posterior[f"{model.response.name}_mean"])
@@ -231,13 +217,8 @@
 
     main = covariates.get("horizontal")
     if is_numeric_dtype(cap_data[main]):
-<<<<<<< HEAD
         axes = _plot_cap_numeric(
             covariates, cap_data, y_hat_mean, y_hat_bounds, transforms, legend, axes
-=======
-        ax = _plot_cap_numeric(
-            covariates, cap_data, y_hat_mean, y_hat_bounds, transforms, legend, ax
->>>>>>> 3af83283
         )
     elif is_categorical_dtype(cap_data[main]) or is_string_dtype(cap_data[main]):
         axes = _plot_cap_categoric(covariates, cap_data, y_hat_mean, y_hat_bounds, legend, axes)
@@ -249,7 +230,6 @@
 
     return fig, axes
 
-<<<<<<< HEAD
 
 def _plot_cap_numeric(covariates, cap_data, y_hat_mean, y_hat_bounds, transforms, legend, axes):
     main = covariates.get("horizontal")
@@ -266,22 +246,6 @@
         colors = get_unique_levels(cap_data[color])
         for i, clr in enumerate(colors):
             idx = (cap_data[color] == clr).to_numpy()
-=======
-def _plot_cap_numeric(covariates, cap_data, y_hat_mean, y_hat_bounds, transforms, legend, ax):
-    main = covariates[0]
-    # Extract transform
-    transform_main = transforms.get(main, identity)
-    if len(covariates) == 1:
-        values_main = transform_main(cap_data[main])
-        ax.plot(values_main, y_hat_mean, solid_capstyle="butt")
-        ax.fill_between(values_main, y_hat_bounds[0], y_hat_bounds[1], alpha=0.5)
-    else:
-        group = covariates[1]
-        groups = get_unique_levels(cap_data[group])
-
-        for i, grp in enumerate(groups):
-            idx = (cap_data[group] == grp).values
->>>>>>> 3af83283
             values_main = transform_main(cap_data.loc[idx, main])
             ax.plot(values_main, y_hat_mean[idx], color=f"C{i}", solid_capstyle="butt")
             ax.fill_between(
@@ -376,7 +340,6 @@
             idxs = idxs_main + colors_offset[i]
             ax.scatter(idxs, y_hat_mean[idx], color=f"C{i}")
             ax.vlines(idxs, y_hat_bounds[0][idx], y_hat_bounds[1][idx], color=f"C{i}")
-<<<<<<< HEAD
     elif not "color" in covariates and "panel" in covariates:
         for ax, pnl in zip(axes.ravel(), panels):
             idx = (cap_data[panel] == pnl).to_numpy()
@@ -431,21 +394,4 @@
         return np.unique(x)
     elif is_numeric_dtype(x):
         return np.quantile(x, np.linspace(0, 1, groups_n))
-    raise ValueError("Group covariate must be numeric or categoric.")
-=======
-
-        if legend:
-            handles = [
-                Line2D([], [], c=f"C{i}", marker="o", label=level)
-                for i, level in enumerate(group_levels)
-            ]
-            ax.legend(handles=handles, title=group, bbox_to_anchor=(1.03, 0.5), loc="center left")
-
-    ax.set_xticks(idxs_main)
-    ax.set_xticklabels(main_levels)
-    return ax
-
-
-def identity(x):
-    return x
->>>>>>> 3af83283
+    raise ValueError("Group covariate must be numeric or categoric.")