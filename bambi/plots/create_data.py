--- conflicted
+++ resolved
@@ -18,87 +18,6 @@
 
 def _grid_level(
     condition_info: ConditionalInfo, variable_info: VariableInfo, user_passed: bool, kind: str
-<<<<<<< HEAD
-):
-    """
-    Creates a "grid" of data by using the covariates passed into the
-    `conditional` argument. Values for the grid are either: (1) computed
-    using a equally spaced grid, mean, and or mode (depending on the
-    covariate dtype), and (2) a user specified value or range of values.
-    """
-    covariates = get_covariates(condition_info.covariates)
-
-    if user_passed:
-        data_dict = {**condition_info.conditional}
-    else:
-        main_values = make_main_values(condition_info.model.data[covariates.main])
-        data_dict = {covariates.main: main_values}
-        data_dict = make_group_panel_values(
-            condition_info.model.data,
-            data_dict,
-            covariates.main,
-            covariates.group,
-            covariates.panel,
-            kind=kind,
-        )
-
-    data_dict[variable_info.name] = variable_info.values
-    comparison_data = set_default_values(condition_info.model, data_dict, kind=kind)
-    # use cartesian product (cross join) to create pairwise grid
-    keys, values = zip(*comparison_data.items())
-    pairwise_grid = pd.DataFrame([dict(zip(keys, v)) for v in itertools.product(*values)])
-    # can't enforce dtype on numeric 'wrt' as it may remove floating point epsilons
-    if kind == "comparisons":
-        pairwise_grid = enforce_dtypes(condition_info.model.data, pairwise_grid)
-    elif kind == "slopes":
-        pairwise_grid = enforce_dtypes(condition_info.model.data, pairwise_grid, variable_info.name)
-
-    return pairwise_grid
-
-
-def _unit_level(variable_info: VariableInfo, kind: str) -> pd.DataFrame:
-    """
-    Creates the data for unit-level contrasts by using the observed (empirical)
-    data. All covariates in the model are included in the data, except for the
-    contrast predictor. The contrast predictor is replaced with either: (1) the
-    default contrast value, or (2) the user specified contrast value.
-    """
-    covariates = get_model_covariates(variable_info.model)
-    df = variable_info.model.data[covariates].drop(labels=variable_info.name, axis=1)
-
-    variable_vals = variable_info.values
-
-    if kind == "comparisons":
-        variable_vals = np.array(variable_info.values)[..., None]
-        variable_vals = np.repeat(variable_vals, variable_info.model.data.shape[0], axis=1)
-
-    contrast_df_dict = {}
-    for idx, value in enumerate(variable_vals):
-        contrast_df_dict[f"contrast_{idx}"] = df.copy()
-        contrast_df_dict[f"contrast_{idx}"][variable_info.name] = value
-
-    return pd.concat(contrast_df_dict.values())
-
-
-def create_differences_data(
-    condition_info: ConditionalInfo, variable_info: VariableInfo, user_passed: bool, kind: str
-) -> pd.DataFrame:
-    """
-    Creates either unit level or grid level data for 'comparisons' and 'slopes'
-    depending if the user passed covariate values.
-    """
-
-    if not condition_info.covariates:
-        return _unit_level(variable_info, kind)
-    else:
-        return _grid_level(condition_info, variable_info, user_passed, kind)
-
-
-def create_cap_data(model: Model, covariates: dict) -> pd.DataFrame:
-    """
-    Creates a data grid for conditional adjusted predictions using the covariates
-    passed by the user.
-=======
 ) -> pd.DataFrame:
     """Creates a "grid" of data by using the covariates passed into the
     `conditional` argument. Values for the grid are either: (1) computed
@@ -123,15 +42,9 @@
     pd.DataFrame
         A dataframe containing a pairwise grid of values used as input to the
         fitted Bambi model to generate predictions.
->>>>>>> 457eee38
     """
     covariates = get_covariates(condition_info.covariates)
 
-<<<<<<< HEAD
-    main_values = make_main_values(data[main])
-    data_dict = {main: main_values}
-
-=======
     if user_passed:
         data_dict = {**condition_info.conditional}
     else:
@@ -252,7 +165,6 @@
     main_values = make_main_values(data[main])
     data_dict = {main: main_values}
 
->>>>>>> 457eee38
     data_dict = make_group_panel_values(data, data_dict, main, group, panel, kind="predictions")
     data_dict = set_default_values(model, data_dict, kind="predictions")
 
