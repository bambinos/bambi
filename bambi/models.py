--- conflicted
+++ resolved
@@ -169,48 +169,6 @@
             x_matrix = pd.concat(x_matrix, axis=1)
             self.dm_statistics = {"mean_x": x_matrix.mean(axis=0)}
 
-<<<<<<< HEAD
-            self.dm_statistics = {
-                "r2_x": pd.Series(
-                    {
-                        x: sm.OLS(
-                            endog=x_matrix[x],
-                            exog=sm.add_constant(x_matrix.drop(x, axis=1))
-                            if "Intercept" in self.term_names
-                            else x_matrix.drop(x, axis=1),
-                        )
-                        .fit()
-                        .rsquared
-                        for x in list(x_matrix.columns)
-                    }
-                ),
-                "sigma_x": x_matrix.std(),
-                "mean_x": x_matrix.mean(axis=0),
-            }
-
-            # save potentially useful info for diagnostics
-            # mat = correlation matrix of X, w/ diagonal replaced by X means
-            mat = x_matrix.corr()
-            for x_col in list(mat.columns):
-                mat.loc[x_col, x_col] = self.dm_statistics["mean_x"][x_col]
-            self._diagnostics = {
-                # the Variance Inflation Factors (VIF), which is possibly useful for diagnostics
-                "VIF": 1 / (1 - self.dm_statistics["r2_x"]),
-                "corr_mean_X": mat,
-            }
-
-            # throw informative error if perfect collinearity among common fx
-            if any(self.dm_statistics["r2_x"] > 0.999):
-                raise ValueError(
-                    "There is perfect collinearity among the common effects!\n"
-                    "Printing some design matrix statistics:\n"
-                    + str(self.dm_statistics)
-                    + "\n"
-                    + str(self._diagnostics)
-                )
-
-=======
->>>>>>> cc2b4f17
         # throw informative error message if any categorical predictors have 1 category
         num_cats = [x.data.size for x in self.common_terms.values()]
         if any(np.array(num_cats) == 0):
