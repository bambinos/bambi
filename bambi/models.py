--- conflicted
+++ resolved
@@ -48,10 +48,8 @@
         If True (default), uses a non-centered parameterization for normal hyperpriors on grouped
         parameters. If False, naive (centered) parameterization is used.
     """
-<<<<<<< HEAD
-=======
     
->>>>>>> 6958b389
+
     # pylint: disable=too-many-instance-attributes
     def __init__(
         self,
