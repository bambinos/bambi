# pylint: disable=no-name-in-module
# pylint: disable=too-many-lines
import re
import logging
from copy import deepcopy

import numpy as np
import pandas as pd
import pymc3 as pm

from arviz.plots import plot_posterior
from arviz.data import from_dict
from numpy.linalg import matrix_rank
from formulae import design_matrices

from .backends import PyMC3BackEnd
from .priors import Prior, PriorFactory, PriorScaler, Family
from .terms import ResponseTerm, Term, GroupSpecificTerm
from .utils import listify, extract_family_prior
from .version import __version__

_log = logging.getLogger("bambi")


class Model:
    """Specification of model class.

    Parameters
    ----------
    formula : str
        A model description written in model formula language.
    data : DataFrame or str
        The dataset to use. Either a pandas ``DataFrame``, or the name of the file containing
        the data, which will be passed to ``pd.read_csv()``.
    family : str or Family
        A specification of the model family (analogous to the family object in R). Either
        a string, or an instance of class ``priors.Family``. If a string is passed, a family
        with the corresponding name must be defined in the defaults loaded at ``Model``
        initialization.Valid pre-defined families are ``'gaussian'``, ``'bernoulli'``,
        ``'poisson'``, ``'gamma'``, ``'wald'``, and ``'negativebinomial'``.
        Defaults to ``'gaussian'``.
    priors : dict
        Optional specification of priors for one or more terms. A dictionary where the keys are
        the names of terms in the model, 'common' or 'group_specific' and the values are either
        instances of class ``Prior`` or ``int``, ``float``, or ``str`` that specify the
        width of the priors on a standardized scale.
    link : str
        The model link function to use. Can be either a string (must be one of the options
        defined in the current backend; typically this will include at least ``'identity'``,
        ``'logit'``, ``'inverse'``, and ``'log'``), or a callable that takes a 1D ndarray or
        theano tensor as the sole argument and returns one with the same shape.
    categorical : str or list
        The names of any variables to treat as categorical. Can be either a single variable
        name, or a list of names. If categorical is ``None``, the data type of the columns in
        the ``DataFrame`` will be used to infer handling. In cases where numeric columns are
        to be treated as categoricals (e.g., group specific factors coded as numerical IDs),
        explicitly passing variable names via this argument is recommended.
    dropna : bool
        When ``True``, rows with any missing values in either the predictors or outcome are
        automatically dropped from the dataset in a listwise manner.
    auto_scale : bool
        If ``True`` (default), priors are automatically rescaled to the data
        (to be weakly informative) any time default priors are used. Note that any priors
        explicitly set by the user will always take precedence over default priors.
    default_priors : dict or str
        An optional specification of the default priors to use for all model terms. Either a
        dictionary containing named distributions, families, and terms (see the documentation in
        ``priors.PriorFactory`` for details), or the name of a JSON file containing the same
        information.
    noncentered : bool
        If ``True`` (default), uses a non-centered parameterization for normal hyperpriors on
        grouped parameters. If ``False``, naive (centered) parameterization is used.
    taylor : int
        Order of Taylor expansion to use in approximate variance when constructing the default
        priors. Should be between 1 and 13. Lower values are less accurate, tending to undershoot
        the correct prior width, but are faster to compute and more stable. Odd-numbered values
        tend to work better. Defaults to 5 for Normal models and 1 for non-Normal models. Values
        higher than the defaults are generally not recommended as they can be unstable.
    """

    # pylint: disable=too-many-instance-attributes
    def __init__(
        self,
        formula=None,
        data=None,
        family="gaussian",
        priors=None,
        link=None,
        categorical=None,
        dropna=False,
        auto_scale=True,
        default_priors=None,
        noncentered=True,
        taylor=None,
    ):
        # attributes that are set later
        self.terms = {}
        self.dm_statistics = None  # build()
        self.built = False  # build()
        self._backend_name = None

        # build() will loop over this, calling _set_priors()
        self._added_priors = {}

        self._design = None
        self.formula = None
        self.response = None  # _add_response()
        self.family = None  # _add_response()
        self.backend = None  # _set_backend()

        self.auto_scale = auto_scale
        self.dropna = dropna
        self.taylor = taylor
        self.noncentered = noncentered

        # Read and clean data
        if isinstance(data, str):
            data = pd.read_csv(data, sep=None, engine="python")
        elif not isinstance(data, pd.DataFrame):
            raise ValueError("data must be a string with a path to a .csv or a pandas DataFrame.")

        # To avoid SettingWithCopyWarning when converting object columns to category
        data._is_copy = False

        # Object columns converted to category by default.
        obj_cols = data.select_dtypes(["object"]).columns
        data[obj_cols] = data[obj_cols].apply(lambda x: x.astype("category"))

        # Explicitly convert columns to category if desired--though this
        # can also be done within the formula using C().
        if categorical is not None:
            data = data.copy()
            cats = listify(categorical)
            data[cats] = data[cats].apply(lambda x: x.astype("category"))

        self.data = data

        # Handle priors
        if priors is None:
            priors = {}
        else:
            priors = deepcopy(priors)
        self.default_priors = PriorFactory(default_priors)

        # Obtain design matrices and related objects.
        na_action = "drop" if dropna else "error"
        if formula is not None:
            self.formula = formula
            self._design = design_matrices(formula, data, na_action, eval_env=1)
        else:
            raise ValueError("Can't instantiate a model without a model formula.")

        if self._design.response is not None:
<<<<<<< HEAD
            _family = family.name if isinstance(family, Family) else family
            print(link)
            self._add_response(self._design.response, family=_family, link=link)
=======
            priors_ = extract_family_prior(family, priors)
            if priors_ and self._design.common:
                conflicts = [name for name in priors_ if name in self._design.common.terms_info]
                if conflicts:
                    raise ValueError(
                        f"The prior name for {', '.join(conflicts)} conflicts with the name of a "
                        "parameter in the response distribution.\n"
                        "Please rename the term(s) to prevent an unexpected behaviour."
                    )
            self._add_response(self._design.response, family, link, priors_)
>>>>>>> 6bb3739d
        else:
            raise ValueError(
                "No outcome variable is set! "
                "Please specify an outcome variable using the formula interface."
            )

        if self._design.common:
            self._add_common(self._design.common, priors)

        if self._design.group:
            self._add_group_specific(self._design.group, priors)

        # Build priors
        self._build_priors()

    def fit(
        self,
        omit_offsets=True,
        backend="pymc",
        **kwargs,
    ):
        """Fit the model using the specified backend.

        Parameters
        ----------
        omit_offsets: bool
            Omits offset terms in the ``InferenceData`` object when the model includes group
            specific effects. Defaults to ``True``.
        backend : str
            The name of the backend to use. Currently only ``'pymc'`` backend is supported.
        """

        # There's a problem if we pretend to move .build() to instantiation
        # We would have to assume the backend, which is fine now since we're using PyMC3.
        # Nevermind, prior scaling can be outside .build() bc the backend is not needed!!
        if backend is None:
            backend = "pymc" if self._backend_name is None else self._backend_name

        if not self.built or backend != self._backend_name:
            self.build(backend)
            self._backend_name = backend

        # Tell user which event is being modeled
        if self.family.name == "bernoulli":
            _log.info(
                "Modeling the probability that %s==%s",
                self.response.name,
                str(self.response.success_event),
            )

        return self.backend.run(omit_offsets=omit_offsets, **kwargs)

    def build(self, backend="pymc"):
        """Set up the model for sampling/fitting.

        Performs any steps that require access to all model terms (e.g., scaling priors
        on each term), then calls the backend's ``build()`` method.

        Parameters
        ----------
        backend : str
            The name of the backend to use for model fitting.
            Currently only ``'pymc'`` is supported.
        """

        # Check for backend
        if backend is None:
            if self._backend_name is None:
                raise ValueError(
                    "No backend was passed or set in the Model; did you forget to call fit()?"
                )
            backend = self._backend_name

        self._set_backend(backend)
        self.backend.build(self)
        self.built = True

    def set_priors(self, priors=None, common=None, group_specific=None, match_derived_names=True):
        """Set priors for one or more existing terms.

        Parameters
        ----------
        priors : dict
            Dictionary of priors to update. Keys are names of terms to update; values are the new
            priors (either a ``Prior`` instance, or an int or float that scales the default priors).
            Note that a tuple can be passed as the key, in which case the same prior will be applied
            to all terms named in the tuple.
        common : Prior, int, float or str
            A prior specification to apply to all common terms included in the model.
        group_specific : Prior, int, float or str
            A prior specification to apply to all group specific terms included in the model.
        match_derived_names : bool
            If ``True``, the specified prior(s) will be applied not only to terms that match the
            keyword exactly, but to the levels of group specific effects that were derived from the
            original specification with the passed name. For example,
            ``priors={'condition|subject':0.5}`` would apply the prior to the terms with names
            ``'1|subject'``, ``'condition[T.1]|subject'``, and so on. If ``False``, an exact
            match is required for the prior to be applied.
        """
        # save arguments to pass to _set_priors() at build time
        kwargs = dict(
            zip(
                ["priors", "common", "group_specific", "match_derived_names"],
                [priors, common, group_specific, match_derived_names],
            )
        )
        self._added_priors.update(kwargs)
        # After updating, we need to rebuild priors.
        # There is redundancy here, so there's place for performance improvements.
        self._build_priors()
        self.built = False

    def _set_backend(self, backend):
        backend = backend.lower()
        if backend.startswith("pymc"):
            self.backend = PyMC3BackEnd()
        else:
            raise ValueError("At the moment, only the PyMC3 backend is supported.")

        self._backend_name = backend

    def _build_priors(self):
        """Carry out all operations related to the construction and/or scaling of priors."""
        # set custom priors
        self._set_priors(**self._added_priors)

        # prepare all priors
        for name, term in self.terms.items():
            type_ = (
                "intercept"
                if name == "Intercept"
                else "group_specific"
                if self.terms[name].group_specific
                else "common"
            )
            term.prior = self._prepare_prior(term.prior, type_)

        # Only compute the mean stats if there are multiple terms in the model
        terms = [t for t in self.common_terms.values() if t.name != "Intercept"]

        if len(self.common_terms) > 1:
            x_matrix = [pd.DataFrame(x.data, columns=x.levels) for x in terms]
            x_matrix = pd.concat(x_matrix, axis=1)
            self.dm_statistics = {"mean_x": x_matrix.mean(axis=0)}

        # throw informative error message if any categorical predictors have 1 category
        num_cats = [x.data.size for x in self.common_terms.values()]
        if any(np.array(num_cats) == 0):
            raise ValueError("At least one categorical predictor contains only 1 category!")

        # only set priors if there is at least one term in the model
        if self.terms:
            # Get and scale default priors if none are defined yet
            if self.taylor is not None:
                taylor = self.taylor
            else:
                taylor = 5 if self.family.name == "gaussian" else 1
            scaler = PriorScaler(self, taylor=taylor)
            scaler.scale()

    def _set_priors(self, priors=None, common=None, group_specific=None, match_derived_names=True):
        """Internal version of ``set_priors()``, with same arguments.

        Runs during ``Model._build_priors()``.
        """
        targets = {}

        if common is not None:
            targets.update({name: common for name in self.common_terms.keys()})

        if group_specific is not None:
            targets.update({name: group_specific for name in self.group_specific_terms.keys()})

        if priors is not None:
            # Update priors related to nuisance parameters of response distribution
            priors_ = extract_family_prior(self.family, priors)
            if priors_:
                # Remove keys passed to the response.
                for key in priors_:
                    priors.pop(key)
                self.response.prior.args.update(priors_)

            # Prepare priors for explanatory terms.
            for k, prior in priors.items():
                for name in listify(k):
                    term_names = list(self.terms.keys())
                    msg = f"No terms in model match {name}."
                    if name not in term_names:
                        terms = self._match_derived_terms(name)
                        if not match_derived_names or terms is None:
                            raise ValueError(msg)
                        for term in terms:
                            targets[term.name] = prior
                    else:
                        targets[name] = prior

        # Set priors for explanatory terms.
        for name, prior in targets.items():
            self.terms[name].prior = prior

    def _prepare_prior(self, prior, _type):
        """Helper function to correctly set default priors, auto scaling, etc.

        Parameters
        ----------
        prior : Prior object, or float, or None.
        _type : string
            accepted values are: ``'intercept'``, ``'common'``, or ``'group_specific'``.
        """
        if prior is None and not self.auto_scale:
            prior = self.default_priors.get(term=_type + "_flat")

        if isinstance(prior, Prior):
            prior._auto_scale = False  # pylint: disable=protected-access
        else:
            _scale = prior
            prior = self.default_priors.get(term=_type)
            prior.scale = _scale
            if prior.scale is not None:
                prior._auto_scale = False  # pylint: disable=protected-access
        return prior

    def _add_response(self, response, family="gaussian", link=None, priors=None):
        """Add a response (or outcome/dependent) variable to the model.

        Parameters
        ----------
        response : formulae.ResponseVector
            An instance of ``formulae.ResponseVector`` as returned by
            ``formulae.design_matrices()``.
        family : str or Family
            A specification of the model family (analogous to the family object in R). Either a
            string, or an instance of class ``priors.Family``. If a string is passed, a family with
            the corresponding name must be defined in the defaults loaded at Model initialization.
            Valid pre-defined families are ``'gaussian'``, ``'bernoulli'``, ``'poisson'``,
            ``'gamma'``, ``'wald'``, and ``'negativebinomial'``. Defaults to ``'gaussian'``.
        link : str
            The model link function to use. Can be either a string (must be one of the options
            defined in the current backend; typically this will include at least ``'identity'``,
            ``'logit'``, ``'inverse'``, and ``'log'``), or a callable that takes a 1D ndarray or
            theano tensor as the sole argument and returns one with the same shape.
        priors : dict
            Optional dictionary with specification of priors for the parameters in the family of
            the response. Keys are names of other parameters than the mean in the family
            (i.e. they cannot be equal to family.parent) and values can be an instance of class
            ``Prior``, a numeric value, or a string describing the width. In the numeric case,
            the distribution specified in the defaults will be used, and the passed value will be
            used to scale the appropriate variance parameter. For strings (e.g., ``'wide'``,
            ``'narrow'``, ``'medium'``, or ``'superwide'``), predefined values will be used.
        """
        if isinstance(family, str):
            family = self.default_priors.get(family=family)
        elif not isinstance(family, Family):
            raise ValueError("family must be a string or a Family object.")

        self.family = family

        # Override family's link if another is explicitly passed
        if link is not None:
            self.family._set_link(link)  # pylint: disable=protected-access

        prior = self.family.prior

        # not None when user passes priors for nuisance parameters, either for built-in familes or
        # for custom families.
        if priors is not None:
            prior.args.update(priors)

        if self.family.name == "gaussian":
            if priors is None:
                prior.update(
                    sigma=Prior("HalfStudentT", nu=4, sigma=np.std(response.design_vector))
                )

        if response.refclass is not None and self.family.name != "bernoulli":
            raise ValueError("Index notation for response only available for 'bernoulli' family")

        self.response = ResponseTerm(response, prior, self.family.name)
        self.built = False

    def _add_common(self, common, priors):
        """Add common (or fixed) terms to the model.

        Parameters
        ----------
        common : formulae.CommonEffectsMatrix
            Representation of the design matrix for the common effects of a model. It contains all
            the necessary information to build the ``Term`` objects associated with each common
            term in the model.
        priors : dict
            Optional specification of priors for one or more terms. A dictionary where the keys are
            any of the names of the common terms in the model or 'common' and the values are either
            instances of class ``Prior`` or ``int``, ``float``, or ``str`` that specify the width
            of the priors on a standardized scale.
        """
        if matrix_rank(common.design_matrix) < common.design_matrix.shape[1]:
            raise ValueError(
                "Design matrix for common effects is not full-rank. "
                "Bambi does not support sparse settings yet."
            )

        for name, term in common.terms_info.items():
            data = common[name]
            prior = priors.pop(name, priors.get("common", None))
            if isinstance(prior, Prior):
                any_hyperprior = any(isinstance(x, Prior) for x in prior.args.values())
                if any_hyperprior:
                    raise ValueError(
                        f"Trying to set hyperprior on '{name}'. "
                        "Can't set a hyperprior on common effects."
                    )
            self.terms[name] = Term(name, term, data, prior)

    def _add_group_specific(self, group, priors):
        """Add group-specific (or random) terms to the model.

        Parameters
        ----------
        group : formulae.GroupEffectsMatrix
            Representation of the design matrix for the group specific effects of a model. It
            contains all the necessary information to build the ``GroupSpecificTerm`` objects
            associated with each group-specific term in the model.
        priors : dict
            Optional specification of priors for one or more terms. A dictionary where the keys are
            any of the names of the group-specific terms in the model or 'group_specific' and the
            values are either instances of class ``Prior`` or ``int``, ``float``, or ``str``
            that specify the width of the priors on a standardized scale.
        """
        for name, term in group.terms_info.items():
            data = group[name]
            prior = priors.pop(name, priors.get("group_specific", None))
            self.terms[name] = GroupSpecificTerm(name, term, data, prior)

    def _match_derived_terms(self, name):
        """Return all (group_specific) terms whose named are derived from the specified string.

        For example, ``'condition|subject'`` should match the terms with names ``'1|subject'``,
        ``'condition[T.1]|subject'``, and so on.
        Only works for strings with grouping operator ``('|')``.
        """
        if "|" not in name:
            return None

        patt = r"^([01]+)*[\s\+]*([^\|]+)*\|(.*)"
        intcpt, pred, grpr = re.search(patt, name).groups()
        intcpt = f"1|{grpr}"
        if not pred:
            return [self.terms[intcpt]] if intcpt in self.terms else None

        source = f"{pred}|{grpr}"
        found = [
            t
            for (n, t) in self.terms.items()
            if n == intcpt or re.sub(r"(\[.*?\])", "", n) == source
        ]
        # If only the intercept matches, return None, because we want to err
        # on the side of caution and not consider '1|subject' to be a match for
        # 'condition|subject' if no slopes are found (e.g., the intercept could
        # have been set by some other specification like 'gender|subject').
        return found if found and (len(found) > 1 or found[0].name != intcpt) else None

    def plot_priors(
        self,
        draws=5000,
        var_names=None,
        random_seed=None,
        figsize=None,
        textsize=None,
        hdi_prob=None,
        round_to=2,
        point_estimate="mean",
        kind="kde",
        bins=None,
        omit_offsets=True,
        omit_group_specific=True,
        ax=None,
    ):
        """
        Samples from the prior distribution and plots its marginals.

        Parameters
        ----------
        draws : int
            Number of draws to sample from the prior predictive distribution. Defaults to 5000.
        var_names : str or list
            A list of names of variables for which to compute the posterior predictive
            distribution. Defaults to both observed and unobserved RVs.
        random_seed : int
            Seed for the random number generator.
        figsize: tuple
            Figure size. If ``None`` it will be defined automatically.
        textsize: float
            Text size scaling factor for labels, titles and lines. If ``None`` it will be
            autoscaled based on ``figsize``.
        hdi_prob: float
            Plots highest density interval for chosen percentage of density.
            Use ``'hide'`` to hide the highest density interval. Defaults to 0.94.
        round_to: int
            Controls formatting of floats. Defaults to 2 or the integer part, whichever is bigger.
        point_estimate: str
            Plot point estimate per variable. Values should be ``'mean'``, ``'median'``, ``'mode'``
             or ``None``. Defaults to ``'auto'`` i.e. it falls back to default set in
             ArviZ's rcParams.
        kind: str
            Type of plot to display (``'kde'`` or ``'hist'``) For discrete variables this argument
            is ignored and a histogram is always used.
        bins: integer or sequence or 'auto'
            Controls the number of bins, accepts the same keywords ``matplotlib.hist()`` does.
            Only works if ``kind == hist``. If ``None`` (default) it will use ``auto`` for
            continuous variables and ``range(xmin, xmax + 1)`` for discrete variables.
        omit_offsets: bool
            Whether to omit offset terms in the plot. Defaults to ``True``.
        omit_group_specific: bool
            Whether to omit group specific effects in the plot. Defaults to ``True``.
        ax: numpy array-like of matplotlib axes or bokeh figures
            A 2D array of locations into which to plot the densities. If not supplied, ArviZ will
            create its own array of plot areas (and return it).
        **kwargs
            Passed as-is to ``plt.hist()`` or ``plt.plot()`` function depending on the value of
            ``kind``.

        Returns
        -------
        axes: matplotlib axes or bokeh figures
        """
        if not self.built:
            raise ValueError(
                "Cannot plot priors until model is built!! "
                "Call .build() to build the model or .fit() to build and sample from the posterior."
            )

        unobserved_rvs_names = []
        flat_rvs = []
        for unobserved in self.backend.model.unobserved_RVs:
            if "Flat" in unobserved.__str__():
                flat_rvs.append(unobserved.name)
            else:
                unobserved_rvs_names.append(unobserved.name)
        if var_names is None:
            var_names = pm.util.get_default_varnames(
                unobserved_rvs_names, include_transformed=False
            )
        else:
            flat_rvs = [fv for fv in flat_rvs if fv in var_names]
            var_names = [vn for vn in var_names if vn not in flat_rvs]

        if flat_rvs:
            _log.info(
                "Variables %s have flat priors, and hence they are not plotted", ", ".join(flat_rvs)
            )

        if omit_offsets:
            omitted = [f"{rt}_offset" for rt in self.group_specific_terms]
            var_names = [vn for vn in var_names if vn not in omitted]

        if omit_group_specific:
            omitted = list(self.group_specific_terms)
            var_names = [vn for vn in var_names if vn not in omitted]

        axes = None
        if var_names:
            pps = self.prior_predictive(draws=draws, var_names=var_names, random_seed=random_seed)

            axes = plot_posterior(
                pps,
                group="prior",
                figsize=figsize,
                textsize=textsize,
                hdi_prob=hdi_prob,
                round_to=round_to,
                point_estimate=point_estimate,
                kind=kind,
                bins=bins,
                ax=ax,
            )
        return axes

    def prior_predictive(self, draws=500, var_names=None, omit_offsets=True, random_seed=None):
        """
        Generate samples from the prior predictive distribution.

        Parameters
        ----------
        draws : int
            Number of draws to sample from the prior predictive distribution. Defaults to 500.
        var_names : str or list
            A list of names of variables for which to compute the posterior predictive
            distribution. Defaults to both observed and unobserved RVs.
        random_seed : int
            Seed for the random number generator.

        Returns
        -------
        InferenceData
            ``InferenceData`` object with the groups `prior`, ``prior_predictive`` and
            ``observed_data``.
        """
        if var_names is None:
            variables = self.backend.model.unobserved_RVs + self.backend.model.observed_RVs
            variables_names = [v.name for v in variables]
            var_names = pm.util.get_default_varnames(variables_names, include_transformed=False)

        if omit_offsets:
            offset_vars = [f"{rt}_offset" for rt in self.group_specific_terms]
            var_names = [vn for vn in var_names if vn not in offset_vars]

        pps_ = pm.sample_prior_predictive(
            samples=draws, var_names=var_names, model=self.backend.model, random_seed=random_seed
        )
        # pps_ keys are not in the same order as `var_names` because `var_names` is converted
        # to set within pm.sample_prior_predictive()
        pps = {name: pps_[name] for name in var_names}

        response_name = self.response.name

        if response_name in pps:
            prior_predictive = {response_name: np.moveaxis(pps.pop(response_name), 2, 0)}
            observed_data = {response_name: self.response.data.squeeze()}
        else:
            prior_predictive = {}
            observed_data = {}

        prior = {k: v[np.newaxis] for k, v in pps.items()}

        idata = from_dict(
            prior_predictive=prior_predictive,
            prior=prior,
            observed_data=observed_data,
            coords=self.backend.model.coords,  # new line
            attrs={
                "inference_library": self.backend.name,
                "inference_library_version": self.backend.name,
                "modeling_interface": "bambi",
                "modeling_interface_version": __version__,
            },
        )

        return idata

    def posterior_predictive(
        self, idata, draws=500, var_names=None, inplace=True, random_seed=None
    ):
        """
        Generate samples from the posterior predictive distribution.

        Parameters
        ----------
        idata : InfereceData
            ``InfereceData`` with samples from the posterior distribution.
        draws : int
            Number of draws to sample from the prior predictive distribution. Defaults to 500.
        var_names : str or list
            A list of names of variables for which to compute the posterior predictive
            distribution. Defaults to both observed and unobserved RVs.
        inplace : bool
            If ``True`` it will add a ``posterior_predictive`` group to idata, otherwise it will
            return a copy of idata with the added group. If ``True`` and idata already have a
            ``posterior_predictive`` group it will be overwritten.
        random_seed : int
            Seed for the random number generator.

        Returns
        -------
        None or InferenceData
            When ``inplace=True`` add ``posterior_predictive`` group to idata and return
            ``None``. Otherwise a copy of idata with a ``posterior_predictive`` group.

        """
        if var_names is None:
            variables = self.backend.model.observed_RVs
            variables_names = [v.name for v in variables]
            var_names = pm.util.get_default_varnames(variables_names, include_transformed=False)

        pps = pm.sample_posterior_predictive(
            trace=idata,
            samples=draws,
            var_names=var_names,
            model=self.backend.model,
            random_seed=random_seed,
        )

        if not inplace:
            idata = deepcopy(idata)
        if "posterior_predictive" in idata:
            del idata.posterior_predictive

        idata.add_groups(
            {"posterior_predictive": {k: v.squeeze()[np.newaxis] for k, v in pps.items()}}
        )

        getattr(idata, "posterior_predictive").attrs["modeling_interface"] = "bambi"
        getattr(idata, "posterior_predictive").attrs["modeling_interface_version"] = __version__
        if inplace:
            return None
        else:
            return idata

    def graph(self, formatting="plain", name=None, figsize=None, dpi=300, fmt="png"):
        """
        Produce a graphviz Digraph from a Bambi model.

        Requires graphviz, which may be installed most easily with
            ``conda install -c conda-forge python-graphviz``

        Alternatively, you may install the ``graphviz`` binaries yourself, and then
        ``pip install graphviz`` to get the python bindings.
        See http://graphviz.readthedocs.io/en/stable/manual.html for more information.

        Parameters
        ----------
        formatting : str
            One of ``'plain'`` or ``'plain_with_params'``. Defaults to ``'plain'``.
        name : str
            Name of the figure to save. Defaults to None, no figure is saved.
        figsize : tuple
            Maximum width and height of figure in inches. Defaults to None, the figure size is set
            automatically. If defined and the drawing is larger than the given size, the drawing is
            uniformly scaled down so that it fits within the given size.  Only works if ``name``
            is not None.
        dpi : int
            Point per inch of the figure to save.
            Defaults to 300. Only works if ``name`` is not None.
        fmt : str
            Format of the figure to save.
            Defaults to ``'png'``. Only works if ``name`` is not None.
        """
        if self.backend is None:
            raise ValueError("The model is empty, please define a Bambi model")

        graphviz = pm.model_to_graphviz(model=self.backend.model, formatting=formatting)

        width, height = (None, None) if figsize is None else figsize

        if name is not None:
            graphviz_ = graphviz.copy()
            graphviz_.graph_attr.update(size=f"{width},{height}!")
            graphviz_.graph_attr.update(dpi=str(dpi))
            graphviz_.render(filename=name, format=fmt, cleanup=True)

        return graphviz

    def _get_pymc_coords(self):
        # categorical attribute is important because of this coordinates stuff
        common_terms = {
            k + "_dim_0": v.cleaned_levels for k, v in self.common_terms.items() if v.categorical
        }
        # Include all group specific terms
        group_specific_terms = {
            k + "_dim_0": v.cleaned_levels for k, v in self.group_specific_terms.items()
        }
        return {**common_terms, **group_specific_terms}

    def __str__(self):
        priors = [f"  {term.name} ~ {term.prior}" for term in self.terms.values()]
        # Priors for nuisance parameters, i.e., standard deviation in normal linear model
        priors_extra_params = [
            f"  {k} ~ {v}"
            for k, v in self.family.prior.args.items()
            if k not in ["observed", self.family.parent]
        ]
        priors += priors_extra_params
        str_list = [
            f"Formula: {self.formula}",
            f"Family name: {self.family.name.capitalize()}",
            f"Link: {self.family.link}",
            f"Observations: {self.response.data.shape[0]}",
            "Priors:",
            "\n".join(priors),
        ]
        if self.backend and self.backend.fit:
            extra_foot = "------\n"
            extra_foot += "* To see a plot of the priors call the .plot_priors() method.\n"
            extra_foot += "* To see a summary or plot of the posterior pass the object returned"
            extra_foot += " by .fit() to az.summary() or az.plot_trace()\n"
            str_list += [extra_foot]

        return "\n".join(str_list)

    def __repr__(self):
        return self.__str__()

    @property
    def term_names(self):
        """Return names of all terms in order of addition to model."""
        return list(self.terms.keys())

    @property
    def common_terms(self):
        """Return dict of all and only common effects in model."""
        return {k: v for (k, v) in self.terms.items() if not v.group_specific}

    @property
    def group_specific_terms(self):
        """Return dict of all and only group specific effects in model."""
        return {k: v for (k, v) in self.terms.items() if v.group_specific}<|MERGE_RESOLUTION|>--- conflicted
+++ resolved
@@ -151,11 +151,7 @@
             raise ValueError("Can't instantiate a model without a model formula.")
 
         if self._design.response is not None:
-<<<<<<< HEAD
             _family = family.name if isinstance(family, Family) else family
-            print(link)
-            self._add_response(self._design.response, family=_family, link=link)
-=======
             priors_ = extract_family_prior(family, priors)
             if priors_ and self._design.common:
                 conflicts = [name for name in priors_ if name in self._design.common.terms_info]
@@ -166,7 +162,6 @@
                         "Please rename the term(s) to prevent an unexpected behaviour."
                     )
             self._add_response(self._design.response, family, link, priors_)
->>>>>>> 6bb3739d
         else:
             raise ValueError(
                 "No outcome variable is set! "
