import formulae as fm
from formulae.terms.call_resolver import get_function_from_module


def is_single_component(term) -> bool:
    """Determines if formulae term contains a single component."""
    return hasattr(term, "components") and len(term.components) == 1


def is_call_component(component) -> bool:
    """Determines if formulae component is the result of a function call."""
    return isinstance(component, fm.terms.call.Call)


def is_call_of_kind(call, kind: str) -> bool:
    """Determines if formulae call component is of certain kind

    To do so, it checks whether the callee has metadata and whether the 'kind' slot matches the
    kind passed to the function.
    """
    function = get_function_from_module(call.call.callee, call.env)
    return hasattr(function, "__metadata__") and function.__metadata__["kind"] == kind


<<<<<<< HEAD
def is_censored_response(term):
    """Determines if a formulae term represents a censored response."""
=======
def is_response_of_kind(term, kind: str) -> bool:
    """Determines if a formulae term represents a response of a certain kind"""
>>>>>>> 7a18fb9a
    if not is_single_component(term):
        return False
    component = term.components[0]  # get the first (and single) component
    if not is_call_component(component):
        return False
<<<<<<< HEAD
    return is_call_of_kind(component, "censored")


def is_truncated_response(term):
    """Determines if a formulae term represents a truncated response."""
    if not is_single_component(term):
        return False
    component = term.components[0]  # get the first (and single) component
    if not is_call_component(component):
        return False
    return is_call_of_kind(component, "truncated")


def is_weighted_response(term):
    """Determines if a formulae term represents a weighted response."""
    if not is_single_component(term):
        return False
    component = term.components[0]  # get the first (and single) component
    if not is_call_component(component):
        return False
    return is_call_of_kind(component, "weighted")
=======
    return is_call_of_kind(component, kind)
>>>>>>> 7a18fb9a
<|MERGE_RESOLUTION|>--- conflicted
+++ resolved
@@ -22,40 +22,11 @@
     return hasattr(function, "__metadata__") and function.__metadata__["kind"] == kind
 
 
-<<<<<<< HEAD
-def is_censored_response(term):
-    """Determines if a formulae term represents a censored response."""
-=======
 def is_response_of_kind(term, kind: str) -> bool:
     """Determines if a formulae term represents a response of a certain kind"""
->>>>>>> 7a18fb9a
     if not is_single_component(term):
         return False
     component = term.components[0]  # get the first (and single) component
     if not is_call_component(component):
         return False
-<<<<<<< HEAD
-    return is_call_of_kind(component, "censored")
-
-
-def is_truncated_response(term):
-    """Determines if a formulae term represents a truncated response."""
-    if not is_single_component(term):
-        return False
-    component = term.components[0]  # get the first (and single) component
-    if not is_call_component(component):
-        return False
-    return is_call_of_kind(component, "truncated")
-
-
-def is_weighted_response(term):
-    """Determines if a formulae term represents a weighted response."""
-    if not is_single_component(term):
-        return False
-    component = term.components[0]  # get the first (and single) component
-    if not is_call_component(component):
-        return False
-    return is_call_of_kind(component, "weighted")
-=======
-    return is_call_of_kind(component, kind)
->>>>>>> 7a18fb9a
+    return is_call_of_kind(component, kind)