--- conflicted
+++ resolved
@@ -9,12 +9,8 @@
   notebooks/logistic_regression
   notebooks/multi-level_regression
   notebooks/Strack_RRR_re_analysis
-<<<<<<< HEAD
-  notebooks/model_comparison
+  notebooks/wald_gamma_glm
   notebooks/negative_binomial
-=======
-  notebooks/wald_gamma_glm
   notebooks/alternative_links_binary
   notebooks/model_comparison
-      notebooks/shooter_crossed_random_ANOVA
->>>>>>> 3126e460
+      notebooks/shooter_crossed_random_ANOVA